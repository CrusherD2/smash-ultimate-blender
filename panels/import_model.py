import json
import os
import os.path
from tokenize import String
import bpy
import mathutils
import time
<<<<<<< HEAD
import math
=======

>>>>>>> 1c0086ee
from .. import ssbh_data_py
import numpy as np
from pathlib import Path

from bpy.props import StringProperty, BoolProperty
from bpy_extras.io_utils import ImportHelper
from bpy_extras import image_utils

from ..operators import master_shader, material_inputs

import sqlite3

class ImportModelPanel(bpy.types.Panel):
    bl_space_type = 'VIEW_3D'
    bl_region_type = 'UI'
    bl_category = 'Ultimate'
    bl_label = 'Model Importer'
    bl_options = {'DEFAULT_CLOSED'}

    '''
    def find_model_files(self, context):
        all_files = os.listdir(context.scene.sub_model_folder_path)
        model_files = [file for file in all_files if 'model' in file]
        for model_file in model_files:
            extension = model_file.split('.')[1]
            if 'numshb' == extension:
                context.scene.sub_model_numshb_file_name = model_file
            elif 'nusktb' == extension:
                context.scene.sub_model_nusktb_file_name = model_file
            elif 'numdlb' == extension:
                context.scene.sub_model_numdlb_file_name = model_file
    '''
    def draw(self, context):
        layout = self.layout
        layout.use_property_split = False
        
        if '' == context.scene.sub_model_folder_path:
            row = layout.row(align=True)
            row.label(text='Please select a folder...')
            row = layout.row(align=True)
            row.operator('sub.ssbh_model_folder_selector', icon='ZOOM_ALL', text='Browse for the model folder')
            return
        
        row = layout.row(align=True)
        row.label(text='Selected Folder: "' + context.scene.sub_model_folder_path +'"')
        row = layout.row(align=True)
        row.operator('sub.ssbh_model_folder_selector', icon='ZOOM_ALL', text='Browse for a different model folder')

        all_requirements_met = True
        min_requirements_met = True
        if '' == context.scene.sub_model_numshb_file_name:
            row = layout.row(align=True)
            row.alert = True
            row.label(text='No .numshb file found! Cannot import without it!', icon='ERROR')
            all_requirements_met = False
            min_requirements_met = False

        else:
            row = layout.row(align=True)
            row.alert = False
            row.label(text='NUMSHB file: "' + context.scene.sub_model_numshb_file_name+'"', icon='FILE')

        if '' == context.scene.sub_model_nusktb_file_name:
            row = layout.row(align=True)
            row.alert = True
            row.label(text='No .nusktb file found! Cannot import without it!', icon='ERROR')
            all_requirements_met = False
            min_requirements_met = False
        else:
            row = layout.row(align=True)
            row.alert = False
            row.label(text='NUSKTB file: "' + context.scene.sub_model_nusktb_file_name+'"', icon='FILE')

        if '' == context.scene.sub_model_numdlb_file_name:
            row = layout.row(align=True)
            row.alert = True
            row.label(text='No .numdlb file found! Can import, but without materials...', icon='ERROR')
            all_requirements_met = False
        else:
            row = layout.row(align=True)
            row.alert = False
            row.label(text='NUMDLB file: "' + context.scene.sub_model_numdlb_file_name+'"', icon='FILE')

        if '' ==  context.scene.sub_model_numatb_file_name:
            row = layout.row(align=True)
            row.alert = True
            row.label(text='No .numatb file found! Can import, but without materials...', icon='ERROR')
            all_requirements_met = False
        else:
            row = layout.row(align=True)
            row.alert = False
            row.label(text='NUMATB file: "' + context.scene.sub_model_numatb_file_name+'"', icon='FILE')

        if not min_requirements_met:
            row = layout.row(align=True)
            row.alert = True
            row.label(text='Needs .NUMSHB and .NUSKTB at a minimum to import!', icon='ERROR')
            return
        elif not all_requirements_met:
            row = layout.row(align=True)
            row.operator('sub.model_importer', icon='IMPORT', text='Limited Model Import')
        else:
            row = layout.row(align=True)
            row.operator('sub.model_importer', icon='IMPORT', text='Import Model')
        

class ModelFolderSelector(bpy.types.Operator, ImportHelper):
    bl_idname = 'sub.ssbh_model_folder_selector'
    bl_label = 'Folder Selector'

    filter_glob: StringProperty(
        default='',
        options={'HIDDEN'}
    )
    """
    Cancelled until further notice.
    merge_same_name_meshes: BoolProperty(
        name="Merge Same Name Meshes",
        description="Merge Same Name Meshes",
        default=True,
    )   
    """

    def execute(self, context):
        context.scene.sub_model_numshb_file_name = '' 
        context.scene.sub_model_nusktb_file_name = '' 
        context.scene.sub_model_numdlb_file_name = '' 
        context.scene.sub_model_numatb_file_name = ''  
        #context.scene.sub_merge_same_name_meshes = self.merge_same_name_meshes
        #print(self.filepath)
        context.scene.sub_model_folder_path = self.filepath
        all_files = os.listdir(context.scene.sub_model_folder_path)
        model_files = [file for file in all_files if 'model' in file]
        for model_file in model_files:
            print(model_file)
            name, extension = os.path.splitext(model_file)
            print(extension)
            if '.numshb' == extension:
                context.scene.sub_model_numshb_file_name = model_file
            elif '.nusktb' == extension:
                context.scene.sub_model_nusktb_file_name = model_file
            elif '.numdlb' == extension:
                context.scene.sub_model_numdlb_file_name = model_file
            elif '.numatb' == extension:
                context.scene.sub_model_numatb_file_name = model_file
            elif '.nuhlpb' == extension:
                context.scene.sub_model_nuhlpb_file_name = model_file
        return {'FINISHED'}

class ModelImporter(bpy.types.Operator):
    bl_idname = 'sub.model_importer'
    bl_label = 'Model Importer'

    def execute(self, context):
        start = time.time()

        import_model(self,context)

        end = time.time()
        print(f'Imported model in {end - start} seconds')
        return {'FINISHED'}

def import_model(self, context):
    dir = context.scene.sub_model_folder_path
    numdlb_name = context.scene.sub_model_numdlb_file_name
    numshb_name = context.scene.sub_model_numshb_file_name
    nusktb_name = context.scene.sub_model_nusktb_file_name
    numatb_name = context.scene.sub_model_numatb_file_name
    nuhlpb_name = context.scene.sub_model_nuhlpb_file_name

    start = time.time()
    ssbh_model = ssbh_data_py.modl_data.read_modl(dir + numdlb_name) if numdlb_name != '' else None

    # Numpy provides much faster performance than Python lists.
    # TODO(SMG): This API for ssbh_data_py will likely have changes and improvements in the future.
    ssbh_mesh = ssbh_data_py.mesh_data.read_mesh(dir + numshb_name, use_numpy=True) if numshb_name != '' else None

    ssbh_skel = ssbh_data_py.skel_data.read_skel(dir + nusktb_name) if numshb_name != '' else None
    ssbh_matl = ssbh_data_py.matl_data.read_matl(dir + numatb_name) if numatb_name != '' else None
    nuhlpb_json = read_nuhlpb_json(dir + nuhlpb_name) if nuhlpb_name != '' else None
    end = time.time()
    print(f'Read files in {end - start} seconds')

    armature = create_armature(ssbh_skel, context)
    created_meshes = create_mesh(ssbh_model, ssbh_matl, ssbh_mesh, ssbh_skel, armature, context)
    import_nuhlpb_data_from_json(nuhlpb_json, armature, context)
    bpy.ops.object.mode_set(mode='OBJECT', toggle=False)
    return

def get_ssbh_lib_json_exe_path():
    # Use the Path class to handle path differences between Windows, Linux, and MacOS.
    this_file_path = Path(__file__)
    return this_file_path.parent.parent.joinpath('ssbh_lib_json').joinpath('ssbh_lib_json.exe').resolve()

def get_shader_db_file_path():
    # This file was generated with duplicates removed to optimize space.
    # https://github.com/ScanMountGoat/Smush-Material-Research#shader-database
    this_file_path = Path(__file__)
    return this_file_path.parent.parent.joinpath('shader_file').joinpath('Nufx.db').resolve()


'''
The following code is mostly shamelessly stolen from SMG 
(except for the bone import)
Oh hey SMG is a collaborator of this repo now, and you cant steal code from a collaborator ;)
'''
def get_matrix4x4_blender(ssbh_matrix):
    return mathutils.Matrix(ssbh_matrix).transposed()

def find_bone(skel, name):
    for bone in skel.bones:
        if bone.name == name:
            return bone

    return None


def find_bone_index(skel, name):
    for i, bone in enumerate(skel.bones):
        if bone.name == name:
            return i

    return None

def get_name_from_index(index, bones):
    if index is None:
        return None
    return bones[index].name

def get_index_from_name(name, bones):
    for index, bone in enumerate(bones):
        if bone.name == name:
            return index

def reorient(m, transpose=True):
    from mathutils import Matrix
    m = Matrix(m)

    if transpose:
        m.transpose()
     
    c00,c01,c02,c03 = m[0]
    c10,c11,c12,c13 = m[1]
    c20,c21,c22,c23 = m[2]
    c30,c31,c32,c33 = m[3]
    
    m = Matrix([
        [c11, -c10, -c12, -c13],
        [ -c01, c00, c02, c03],
        [ -c21, c20, c22, c23],
        [ c30, c31, c32, c33]
    ])

    return m 

def reorient_root(m, transpose=True):
    from mathutils import Matrix
    m = Matrix(m)
    
    if transpose:
        m.transpose() 
      
    c00,c01,c02,c03 = m[0]
    c10,c11,c12,c13 = m[1]
    c20,c21,c22,c23 = m[2]
    c30,c31,c32,c33 = m[3]
    
    # TODO: Find out if the following does not work for certain skels
    m = Matrix([
        [0.0, 1.0, 0.0, 0.0],
        [ 0.0, 0.0, -1.0, 0.0],
        [ -1.0, 0.0, 0.0, 0.0],
        [ 0.0, 0.0, 0.0, 1.0]
    ])
    
    return m


def create_armature(ssbh_skel, context): 
    '''
    So blender bone matrixes are not relative to their parent, unlike the ssbh skel.
    Also, blender has a different coordinate system for the bones.
    Also, ssbh matrixes need to be transposed first.
    Also, the root bone needs to be modified differently to fix the world orientation
    Also, the ssbh bones are not guaranteed to appear in 'heirarchal' order, 
                 which is where the parent always appears before the child.
    Also, iterating through the blender bones appears to preserve the order of insertion,
                 so its also not gauranteed heirarchal order.
    '''
    start = time.time()
    
    # Create a new armature and select it.
    base_skel_name = "smush_blender_import"
    armature = bpy.data.objects.new(base_skel_name, bpy.data.armatures.new(base_skel_name))
    armature.rotation_mode = 'QUATERNION'
    armature.show_in_front = True
    armature.data.display_type = 'STICK'
    context.view_layer.active_layer_collection.collection.objects.link(armature)
    context.view_layer.objects.active = armature
    bpy.ops.object.mode_set(mode='EDIT', toggle=False)
    
    bone_name_parent_name_dict = {bone.name:get_name_from_index(bone.parent_index, ssbh_skel.bones) for bone in ssbh_skel.bones}
    
    edit_bones = armature.data.edit_bones

    # Make Bones
    for ssbh_bone in ssbh_skel.bones:
        blender_bone = edit_bones.new(ssbh_bone.name)
        blender_bone.head = [0,0,0]
        blender_bone.tail = [0,1,0] # Doesnt actually matter where its pointing, it just needs to point somewhere

    # Assign Parents
    for ssbh_bone in ssbh_skel.bones:  
        blender_bone = edit_bones.get(ssbh_bone.name)
        parent_bone_name = bone_name_parent_name_dict[ssbh_bone.name]
        if parent_bone_name is None:
            continue
        parent_bone = edit_bones.get(parent_bone_name, None)
        blender_bone.parent = parent_bone

    # Get a list of bones in 'heirarchal' order
    def heirarchy_order(bone, reordered):
        if bone not in reordered:
            reordered.append(bone)
        for child in bone.children:
            heirarchy_order(child, reordered)
    reordered = []
    heirarchy_order(edit_bones[0], reordered)

    # Transform bones    
    for blender_bone in reordered:
        ssbh_bone = ssbh_skel.bones[get_index_from_name(blender_bone.name, ssbh_skel.bones)]
        if blender_bone.parent is None:
            blender_bone.matrix = reorient_root(ssbh_bone.transform)
            continue
        blender_bone.matrix = blender_bone.parent.matrix @ reorient(ssbh_bone.transform)
    

    # fix bone lengths
    for blender_bone in reordered:
        if "H_" == blender_bone.name[:2]:
            continue

        if len(blender_bone.children) == 0:
            if blender_bone.parent:
                blender_bone.length = blender_bone.parent.length
            continue
        
        if len(blender_bone.children) == 1:
            if blender_bone.head == blender_bone.children[0].head:
                continue
            blender_bone.length = (blender_bone.head - blender_bone.children[0].head).length
            continue
        
        for child in blender_bone.children:
            if child.name == blender_bone.name + '_eff':
                blender_bone.length = (blender_bone.head - child.head).length

        finger_base_bones = ['FingerL10','FingerL20', 'FingerL30','FingerL40',
                             'FingerR10','FingerR20', 'FingerR30','FingerR40',]
        if any(finger_base_bone == blender_bone.name for finger_base_bone in finger_base_bones):
            finger_1_bone = edit_bones.get(blender_bone.name[:-1]+'1')
            if finger_1_bone:
                blender_bone.length = (blender_bone.head - finger_1_bone.head).length
        
        if blender_bone.name == 'ArmL' or blender_bone.name == 'ArmR':
            hand_bone = edit_bones.get("Hand" + blender_bone.name[-1])
            if hand_bone:
                blender_bone.length = (blender_bone.head - hand_bone.head).length
        
        if blender_bone.name == 'ShoulderL' or blender_bone.name == 'ShoulderR':
            arm_bone = edit_bones.get("Arm" + blender_bone.name[-1])
            if arm_bone:
                blender_bone.length = (blender_bone.head - arm_bone.head).length

        if blender_bone.name == 'LegR' or blender_bone.name == 'LegL':
            knee_bone = edit_bones.get('Knee' + blender_bone.name[-1])
            if knee_bone:
                blender_bone.length = (blender_bone.head - knee_bone.head).length
        
        if blender_bone.name == 'KneeR' or blender_bone.name == 'KneeL':
            foot_bone = edit_bones.get('Foot' + blender_bone.name[-1])
            if foot_bone:
                blender_bone.length = (blender_bone.head - foot_bone.head).length
        
        if blender_bone.name == 'ClavicleC':
            neck_bone = edit_bones.get('Neck')
            if neck_bone:
                blender_bone.length = (blender_bone.head - neck_bone.head).length

    # Assign bone colors and bone layers
    bpy.ops.object.mode_set(mode='POSE')
    
    default_group = bpy.context.object.pose.bone_groups.new()
    default_group.name = 'Default'
    default_group.color_set = 'DEFAULT'

    helper_group = bpy.context.object.pose.bone_groups.new()
    helper_group.name = 'Helper'
    helper_group.color_set = 'THEME06'

    swing_group = bpy.context.object.pose.bone_groups.new()
    swing_group.name = 'Swing'
    swing_group.color_set = 'THEME04'

    system_group = bpy.context.object.pose.bone_groups.new()
    system_group.name = 'System'
    system_group.color_set = 'THEME10'

    system_bone_names = ['Trans', 'Rot', 'Throw']
    system_bone_suffixes = ['_null', '_eff', '_offset']
    for bone in bpy.context.object.pose.bones:
        bone.bone.layers[16] = True
        if 'H_' == bone.name[:2]:
            bone.bone_group = helper_group
            bone.bone.layers[2] = True
        elif 'S_' == bone.name[:2]:
            bone.bone.layers[1] = True
            bone.bone.layers[17] = True
            bone.bone_group = swing_group
            if '_null' in bone.name:
                bone.bone_group = system_group
                bone.bone.layers[16] = False
                bone.bone.layers[17] = False
                bone.bone.use_deform = False
        else:
            bone.bone_group = default_group
            if any(system_bone_name == bone.name for system_bone_name in system_bone_names) \
            or any(system_bone_suffix in bone.name for system_bone_suffix in system_bone_suffixes):
                bone.bone_group = system_group
                bone.bone.layers[16] = False
                bone.bone.layers[17] = False
                bone.bone.use_deform = False


    
    bpy.ops.object.mode_set(mode='OBJECT')
    end = time.time()
    print(f'Created armature in {end - start} seconds')

    return armature


def attach_armature_create_vertex_groups(mesh_obj, skel, armature, ssbh_mesh_object):
    from math import radians
    from mathutils import Matrix
    if skel is not None:
        # Create vertex groups for each bone to support skinning.
        for bone in skel.bones:
            mesh_obj.vertex_groups.new(name=bone.name)

        # Apply the initial parent bone transform if present.
        parent_bone = find_bone(skel, ssbh_mesh_object.parent_bone_name)
        if parent_bone is not None:
            world_transform = skel.calculate_world_transform(parent_bone)
            mesh_obj.matrix_world = get_matrix4x4_blender(world_transform)

            # Use regular skin weights for mesh objects parented to a bone.
            # TODO: Should this only apply if there are no influences?
            # TODO: Should this be handled by actual parenting in Blender?
            mesh_obj.vertex_groups[parent_bone.name].add(ssbh_mesh_object.vertex_indices, 1.0, 'REPLACE')
        else:
            # Set the vertex skin weights for each bone.
            # TODO: Is there a faster way than setting weights per vertex?
            for influence in ssbh_mesh_object.bone_influences:
                # TODO: Will influences always refer to valid bones in the skeleton?
                vertex_group = mesh_obj.vertex_groups[influence.bone_name]
                for w in influence.vertex_weights:
                    vertex_group.add([w.vertex_index], w.vertex_weight, 'REPLACE')
        # Fix the rotation of the mesh objects. 
        # TODO: Figure out how to apply all transforms.
        trans_vec, rot_vec, scale_vec = mesh_obj.matrix_world.decompose()
        trans_mat = Matrix.Translation(trans_vec)
        rot_mat = rot_vec.to_matrix().to_4x4()
        scale_mat = Matrix.Scale(scale_vec[0],4,(1,0,0)) * Matrix.Scale(scale_vec[1],4,(0,1,0)) * Matrix.Scale(scale_vec[2],4,(0,0,1)) # theres gotta be a better way of doing this
        axis_correction = Matrix.Rotation(radians(90), 4, 'X')  
        mesh_obj.matrix_world = axis_correction @ trans_mat @ rot_mat @ scale_mat

    # Attach the mesh object to the armature object.
    if armature is not None:
        mesh_obj.parent = armature
        for bone in armature.data.bones.values():
            mesh_obj.vertex_groups.new(name=bone.name)
        modifier = mesh_obj.modifiers.new(armature.data.name, type="ARMATURE")
        modifier.object = armature


def create_blender_mesh(ssbh_mesh_object, skel, name_index_mat_dict):
    blender_mesh = bpy.data.meshes.new(ssbh_mesh_object.name)

    # TODO: Handle attribute data arrays not having the appropriate number of rows and columns.
    # This won't be an issue for in game models.

    # Using foreach_set is much faster than bmesh or from_pydata.
    # https://devtalk.blender.org/t/alternative-in-2-80-to-create-meshes-from-python-using-the-tessfaces-api/7445/3
    positions = ssbh_mesh_object.positions[0].data[:,:3]
    blender_mesh.vertices.add(positions.shape[0])
    blender_mesh.vertices.foreach_set("co", positions.flatten())

    # Assume triangles, which is the only primitive used in Smash Ultimate.
    # TODO(SMG): ssbh_data_py can use a numpy array here in the future.
    vertex_indices = np.array(ssbh_mesh_object.vertex_indices, dtype=np.int32)
    loop_start = np.arange(0, vertex_indices.shape[0], 3, dtype=np.int32)
    loop_total = np.full(loop_start.shape[0], 3, dtype=np.int32)

    blender_mesh.loops.add(vertex_indices.shape[0])
    blender_mesh.loops.foreach_set("vertex_index", vertex_indices)

    blender_mesh.polygons.add(loop_start.shape[0])
    blender_mesh.polygons.foreach_set("loop_start", loop_start)
    blender_mesh.polygons.foreach_set("loop_total", loop_total)

    for attribute_data in ssbh_mesh_object.texture_coordinates:
        uv_layer = blender_mesh.uv_layers.new(name=attribute_data.name)

        # Flip vertical.
        uvs = attribute_data.data[:,:2].copy()
        uvs[:,1] = 1.0 - uvs[:,1]

        # This is set per loop rather than per vertex.
        loop_uvs = uvs[vertex_indices].flatten()
        uv_layer.data.foreach_set("uv", loop_uvs)

    for attribute_data in ssbh_mesh_object.color_sets:
        color_layer = blender_mesh.vertex_colors.new(name=attribute_data.name)
        # TODO: Create a function for this?
        colors = attribute_data.data[:,:4]

        # This is set per loop rather than per vertex.
        loop_colors = colors[vertex_indices].flatten()
        color_layer.data.foreach_set("color", loop_colors)

    # These calls are necessary since we're setting mesh data manually.
    blender_mesh.update()
    blender_mesh.validate()

    # TODO: Is there a faster way to do this?
    # Now that the mesh is created, now we can assign split custom normals
    blender_mesh.use_auto_smooth = True # Required to use custom normals
    blender_mesh.normals_split_custom_set_from_vertices(ssbh_mesh_object.normals[0].data[:,:3])

    # Try and assign the material.
    # Mesh import should still succeed even if materials couldn't be created.
    # Users can still choose to not export the matl.
    # TODO: Report errors to the user?
    try:
        material = name_index_mat_dict[(ssbh_mesh_object.name, ssbh_mesh_object.sub_index)]
        blender_mesh.materials.append(material)
    except Exception as e:
        print(f'Failed to assign material for {ssbh_mesh_object.name}{ssbh_mesh_object.sub_index}: {e}')


    return blender_mesh


def create_mesh(ssbh_model, ssbh_matl, ssbh_mesh, ssbh_skel, armature, context):
    '''
    So the goal here is to create a set of materials to share among the meshes for this model.
    But, other previously created models can have materials of the same name.
    Gonna make sure not to conflict.
    example, bpy.data.materials.new('A') might create 'A' or 'A.001', so store reference to the mat created rather than the name
    '''
    created_meshes = []
    unique_numdlb_material_labels = {e.material_label for e in ssbh_model.entries}
    
    # Make Master Shader if its not already made
    master_shader.create_master_shader()

    texture_name_to_image_dict = {}
    texture_name_to_image_dict = import_material_images(ssbh_matl, context)

    label_to_material_dict = {}
    for label in unique_numdlb_material_labels:
        blender_mat = bpy.data.materials.new(label)

        # Mesh import should still succeed even if materials can't be created.
        # TODO: Report some sort of error to the user?
        try:
            setup_blender_mat(blender_mat, label, ssbh_matl, texture_name_to_image_dict)
            label_to_material_dict[label] = blender_mat
        except Exception as e:
            print(f'Failed to create material for {label}: {e}')

    name_index_mat_dict = { 
        (e.mesh_object_name,e.mesh_object_sub_index):label_to_material_dict[e.material_label] 
        for e in ssbh_model.entries if e.material_label in label_to_material_dict
    }

    start = time.time()

    for i, ssbh_mesh_object in enumerate(ssbh_mesh.objects):
        blender_mesh = create_blender_mesh(ssbh_mesh_object, ssbh_skel, name_index_mat_dict)
        mesh_obj = bpy.data.objects.new(blender_mesh.name, blender_mesh)

        attach_armature_create_vertex_groups(mesh_obj, ssbh_skel, armature, ssbh_mesh_object)
        mesh_obj["numshb order"] = i
        context.collection.objects.link(mesh_obj)
        created_meshes.append(mesh_obj)
    
    end = time.time()
    print(f'Created meshes in {end - start} seconds')

    return created_meshes

def import_material_images(ssbh_matl, context):
    texture_name_to_image_dict = {}
    texture_name_set = set()

    for ssbh_mat_entry in ssbh_matl.entries:
        for attribute in ssbh_mat_entry.textures:
            texture_name_set.add(attribute.data)

    print('texture_name_set = %s' % texture_name_set)

    for texture_name in texture_name_set:
        dir = context.scene.sub_model_folder_path
        image = image_utils.load_image(texture_name + '.png', dir, place_holder=True, check_existing=False)  
        texture_name_to_image_dict[texture_name] = image

    return texture_name_to_image_dict


def enable_inputs(node_group_node, param_id):
    for input in node_group_node.inputs:
        if input.name.split(' ')[0] == param_id:
            input.hide = False


def get_vertex_attributes(node_group_node, shader_name):
    # Query the shader database for attribute information.
    # Using SQLite is much faster than iterating through the JSON dump.
    with sqlite3.connect(get_shader_db_file_path()) as con:
        # Construct a query to find all the vertex attributes for this shader.
        # Invalid shaders will return an empty list.
        sql = """
            SELECT v.AttributeName 
            FROM VertexAttribute v 
            INNER JOIN ShaderProgram s ON v.ShaderProgramID = s.ID 
            WHERE s.Name = ?
            """
        # The database has a single entry for each program, so don't include the render pass tag.
        return [row[0] for row in con.execute(sql, (shader_name[:len('SFX_PBS_0000000000000080')],)).fetchall()]


def setup_blender_mat(blender_mat, material_label, ssbh_matl: ssbh_data_py.matl_data.MatlData, texture_name_to_image_dict):
    # TODO: Handle none?
    entry = None
    for ssbh_mat_entry in ssbh_matl.entries:
        if ssbh_mat_entry.material_label == material_label:
            entry = ssbh_mat_entry

    # Change Mat Settings
    # Change Transparency Stuff Later
    blender_mat.blend_method = 'CLIP'
    blender_mat.use_backface_culling = True
    blender_mat.show_transparent_back = False
    # TODO: This should be based on the blend state and not the shader label.
    alpha_blend_suffixes = ['_far', '_sort', '_near']
    if any(suffix in entry.shader_label for suffix in alpha_blend_suffixes):
        blender_mat.blend_method = 'BLEND'
        
    # Clone Master Shader
    master_shader_name = master_shader.get_master_shader_name()
    master_node_group = bpy.data.node_groups.get(master_shader_name)
    clone_group = master_node_group.copy()

    # Setup Clone
    clone_group.name = entry.shader_label

    # Add our new Nodes
    blender_mat.use_nodes = True
    nodes = blender_mat.node_tree.nodes
    links = blender_mat.node_tree.links

    # Cleanse Node Tree
    nodes.clear()
    
    material_output_node = nodes.new('ShaderNodeOutputMaterial')
    material_output_node.location = (900,0)
    node_group_node = nodes.new('ShaderNodeGroup')
    node_group_node.name = 'smash_ultimate_shader'
    node_group_node.width = 600
    node_group_node.location = (-300, 300)
    node_group_node.node_tree = clone_group
    for input in node_group_node.inputs:
        input.hide = True
    shader_label = node_group_node.inputs['Shader Label']
    shader_label.hide = False
    shader_name = entry.shader_label
    shader_label.default_value = entry.shader_label
    material_label = node_group_node.inputs['Material Name']
    material_label.hide = False
    material_label.default_value = entry.material_label

    # TODO: Refactor this to be cleaner?
    blend_state = entry.blend_states[0].data
    enable_inputs(node_group_node, entry.blend_states[0].param_id.name)

    blend_state_inputs = []
    for input in node_group_node.inputs:
        if input.name.split(' ')[0] == 'BlendState0':
            blend_state_inputs.append(input)
            
    for input in blend_state_inputs:
        field_name = input.name.split(' ')[1]
        if field_name == 'Field1':
            input.default_value = blend_state.source_color.name
        if field_name == 'Field3':
            input.default_value = blend_state.destination_color.name
        if field_name == 'Field7':
            input.default_value = blend_state.alpha_sample_to_coverage

    rasterizer_state = entry.rasterizer_states[0].data
    enable_inputs(node_group_node, entry.rasterizer_states[0].param_id.name)

    rasterizer_state_inputs = [input for input in node_group_node.inputs if input.name.split(' ')[0] == 'RasterizerState0']
    for input in rasterizer_state_inputs:
        field_name = input.name.split(' ')[1]
        if field_name == 'Field1':
            input.default_value = rasterizer_state.fill_mode.name
        if field_name == 'Field2':
            input.default_value = rasterizer_state.cull_mode.name
        if field_name == 'Field3':
            input.default_value = rasterizer_state.depth_bias

    for param in entry.booleans:
        input = node_group_node.inputs.get(param.param_id.name)
        input.hide = False
        input.default_value = param.data

    for param in entry.floats:
        input = node_group_node.inputs.get(param.param_id.name)
        input.hide = False
        input.default_value = param.data
    
    for param in entry.vectors:
        param_name = param.param_id.name

        if param_name in material_inputs.vec4_param_to_inputs:
            # Find and enable inputs.
            inputs = [node_group_node.inputs.get(name) for _, name, _ in material_inputs.vec4_param_to_inputs[param_name]]
            for input in inputs:
                input.hide = False

            # Assume inputs are RGBA, RGB/A, or X/Y/Z/W.
            x, y, z, w = param.data
            if len(inputs) == 1:
                inputs[0].default_value = (x,y,z,w)
            elif len(inputs) == 2:
                inputs[0].default_value = (x,y,z,1)
                inputs[1].default_value = w
            elif len(inputs) == 4:
                inputs[0].default_value = x
                inputs[1].default_value = y
                inputs[2].default_value = z
                inputs[3].default_value = w

            if param_name == 'CustomVector47':
                node_group_node.inputs['use_custom_vector_47'].default_value = 1.0

    links.new(material_output_node.inputs[0], node_group_node.outputs[0])

    # Add image texture nodes
    node_count = 0

    for texture_param in entry.textures:
        enable_inputs(node_group_node, texture_param.param_id.name)

        texture_node = nodes.new('ShaderNodeTexImage')
        texture_node.location = (-800, -500 * node_count + 1000)
        texture_file_name = texture_param.data
        texture_node.name = texture_file_name
        texture_node.label = texture_file_name
        texture_node.image = texture_name_to_image_dict[texture_file_name]
        matched_rgb_input = None
        matched_alpha_input = None
        for input in node_group_node.inputs:
            if texture_param.param_id.name == input.name.split(' ')[0]:
                if 'RGB' == input.name.split(' ')[1]:
                    matched_rgb_input = input
                else:
                    matched_alpha_input = input
        # For now, manually set the colorspace types....
        linear_textures = ['Texture6', 'Texture4']
        if texture_param.param_id.name in linear_textures:
            texture_node.image.colorspace_settings.name = 'Linear'
            texture_node.image.alpha_mode = 'CHANNEL_PACKED'
        
        uv_map_node = nodes.new('ShaderNodeUVMap')
        uv_map_node.name = 'uv_map_node'
        uv_map_node.location = (texture_node.location[0] - 900, texture_node.location[1])
        uv_map_node.label = texture_param.param_id.name + ' UV Map'

        if texture_param.param_id.name == 'Texture9':
            uv_map_node.uv_map = 'bake1'
        elif texture_param.param_id.name == 'Texture1':
            uv_map_node.uv_map = 'uvSet'
        else:
            uv_map_node.uv_map = 'map1'

        # Create Sampler Node
        sampler_node = nodes.new('CustomNodeUltimateSampler')
        sampler_node.name = 'sampler_node'
        sampler_node.label = 'Sampler' + texture_param.param_id.name.split('Texture')[1]
        sampler_node.location = (texture_node.location[0] - 600, texture_node.location[1])
        sampler_node.width = 500

        # TODO: Handle the None case?
        sampler_entry = None
        for sampler_param in entry.samplers:
            if texture_param.param_id.name.split('Texture')[1] == sampler_param.param_id.name.split('Sampler')[1]:
                sampler_entry = sampler_param
                break

        enable_inputs(node_group_node, sampler_entry.param_id.name)
        sampler_data = sampler_entry.data
        sampler_node.wrap_s = sampler_data.wraps.name
        sampler_node.wrap_t = sampler_data.wrapt.name
        sampler_node.wrap_r = sampler_data.wrapr.name
        sampler_node.min_filter = sampler_data.min_filter.name
        sampler_node.mag_filter = sampler_data.mag_filter.name
        sampler_node.anisotropic_filtering = sampler_data.max_anisotropy is not None
        sampler_node.max_anisotropy = sampler_data.max_anisotropy.name if sampler_data.max_anisotropy else 'One'
        sampler_node.border_color = tuple(sampler_data.border_color)
        sampler_node.lod_bias = sampler_data.lod_bias       

        links.new(sampler_node.inputs['UV Input'], uv_map_node.outputs[0])
        links.new(texture_node.inputs[0], sampler_node.outputs[0])
        links.new(matched_rgb_input, texture_node.outputs['Color'])
        links.new(matched_alpha_input, texture_node.outputs['Alpha'])
        node_count = node_count + 1
<<<<<<< HEAD
    
    # Query the shader database for attribute information.
    # Using SQLite is much faster than iterating through the JSON dump.
    with sqlite3.connect(get_shader_db_file_path()) as con:
        # Construct a query to find all the vertex attributes for this shader.
        # Invalid shaders will return an empty list.
        sql = """
            SELECT v.AttributeName 
            FROM VertexAttribute v 
            INNER JOIN ShaderProgram s ON v.ShaderProgramID = s.ID 
            WHERE s.Name = ?
            """
        # The database has a single entry for each program, so don't include the render pass tag.
        attributes = [row[0] for row in con.execute(sql, (shader_name[:len('SFX_PBS_0000000000000080')],)).fetchall()]
        node_group_node.inputs['use_color_set_1'].default_value = 1.0 if 'colorSet1' in attributes else 0.0

def read_nuhlpb_json(nuhlpb_path) -> str:
    import subprocess
    ssbh_lib_json_exe_path = get_ssbh_lib_json_exe_path()
    output_json_path = nuhlpb_path + '.json'
    try:
        subprocess.run([ssbh_lib_json_exe_path, nuhlpb_path, output_json_path], capture_output=True, check=True)
    except:
        pass # Lol
    
    nuhlpb_json = None
    with open(output_json_path) as f:
        nuhlpb_json = json.load(f)
    return nuhlpb_json

def create_new_empty(name, parent, specified_collection=None) -> bpy.types.Object:
    empty = bpy.data.objects.new('empty', None)
    empty.name = name

    if specified_collection is None:
        bpy.context.collection.objects.link(empty)
    else:
        specified_collection.objects.link(empty)
    empty.parent = parent
    return empty

def get_from_mesh_list_with_pruned_name(meshes:list, pruned_name:str, fallback=None) -> bpy.types.Object:
    for mesh in meshes:
        if mesh.name.startswith(pruned_name):
            return mesh
    return fallback

def copy_empty(original:bpy.types.Object, specified_collection=None) -> bpy.types.Object:
    copy = original.copy()
    if specified_collection is None:
        bpy.context.collection.objects.link(copy)
    else:
        specified_collection.objects.link(copy)
    return copy

def import_nuhlpb_data_from_json(nuhlpb_json, armature, context):
    '''
    The nuhlpb data will be stored in a tree of empty objects.
    '''
    root_empty = create_new_empty('_NUHLPB', armature)
    root_empty['major_version'] = nuhlpb_json['data']['Hlpb']['major_version']
    root_empty['minor_version'] = nuhlpb_json['data']['Hlpb']['minor_version']
    aim_entries_empty = create_new_empty('aim_entries', root_empty)
    for aim_entry in nuhlpb_json['data']['Hlpb']['aim_entries']:
        aim_entry_empty = create_new_empty(aim_entry['name'], aim_entries_empty)
        aim_entry_empty['aim_bone_name1'] = aim_entry['aim_bone_name1']
        aim_entry_empty['aim_bone_name2'] = aim_entry['aim_bone_name2'] 
        aim_entry_empty['aim_type1'] = aim_entry['aim_type1']
        aim_entry_empty['aim_type2'] = aim_entry['aim_type2']
        aim_entry_empty['target_bone_name1'] = aim_entry['target_bone_name1'] 
        aim_entry_empty['target_bone_name2'] = aim_entry['target_bone_name2']
        for unk_index in range(1, 22+1):
            aim_entry_empty[f'unk{unk_index}'] = aim_entry[f'unk{unk_index}']
        create_aim_type_helper_bone_constraints(aim_entry['name'], armature, aim_entry['target_bone_name1'], aim_entry['aim_bone_name1'])
          
    interpolation_entries_empty = create_new_empty('interpolation_entries', root_empty)
    for interpolation_entry in nuhlpb_json['data']['Hlpb']['interpolation_entries']:
        ie = interpolation_entry
        ie_empty = create_new_empty(ie['name'], interpolation_entries_empty)
        ie_empty['bone_name'] = ie['bone_name']
        ie_empty['root_bone_name'] = ie['root_bone_name']
        ie_empty['parent_bone_name'] = ie['parent_bone_name']
        ie_empty['driver_bone_name'] = ie['driver_bone_name']
        ie_empty['unk_type'] = ie['unk_type']
        aoi = ie['aoi']
        ie_empty['aoi'] = [aoi['x'], aoi['y'], aoi['z']]
        quat1 = ie['quat1']
        ie_empty['quat1'] = [quat1['x'],quat1['y'],quat1['z'],quat1['w']]
        quat2 = ie['quat2']
        ie_empty['quat2'] = [quat2['x'],quat2['y'],quat2['z'],quat2['w']]
        range_min = ie['range_min']
        ie_empty['range_min'] = [range_min['x'], range_min['y'], range_min['z']]
        range_max = ie['range_max']
        ie_empty['range_max'] = [range_max['x'], range_max['y'], range_max['z']]
        create_interpolation_type_helper_bone_constraints(
            ie['name'], armature,
            ie['driver_bone_name'], ie['parent_bone_name'],
            [aoi['y'], aoi['x'], aoi['z']]
        )
    '''
    list_one and list_two can be inferred from the aim and interpolation entries, so no need to track
    '''


def create_aim_type_helper_bone_constraints(constraint_name, armature, owner_bone_name, target_bone_name):
    bpy.ops.object.mode_set(mode='POSE', toggle=False)
    #print(f'{constraint_name}, {armature}, {owner_bone_name}, {target_bone_name}')
    owner_bone = armature.pose.bones.get(owner_bone_name, None)
    if owner_bone is not None:
        new_constraint = owner_bone.constraints.new('DAMPED_TRACK')
        new_constraint.name = constraint_name
        new_constraint.track_axis = 'TRACK_Y'
        new_constraint.influence = 1.0
        new_constraint.target = armature
        new_constraint.subtarget = target_bone_name
    bpy.ops.object.mode_set(mode='OBJECT', toggle=False)


def create_interpolation_type_helper_bone_constraints(constraint_name, armature, owner_bone_name, target_bone_name, aoi_xyz_list):
    bpy.ops.object.mode_set(mode='POSE', toggle=False)
    owner_bone = armature.pose.bones.get(owner_bone_name, None)
    if owner_bone is not None:
        x,y,z = 'X', 'Y', 'Z'
        for index, axis in enumerate([x,y,z]):
            crc = owner_bone.constraints.new('COPY_ROTATION')
            crc.name = f'{constraint_name}.{axis}'
            crc.target = armature
            crc.subtarget =  target_bone_name
            crc.target_space = 'LOCAL_OWNER_ORIENT'
            crc.owner_space = 'LOCAL'
            crc.use_x = True if axis is x else False
            crc.use_y = True if axis is y else False
            crc.use_z = True if axis is z else False
            crc.influence = aoi_xyz_list[index]
    bpy.ops.object.mode_set(mode='OBJECT', toggle=False)
=======

    # Set up color sets.
    # Use the default values for non required attributes to be consistent between renderers.
    # Ignore the rendering accuracy of missing required attributes for now.
    required_attributes = get_vertex_attributes(node_group_node, shader_name)

    def create_and_enable_color_set(name, row):
        enable_inputs(node_group_node, name)

        color_set_node = nodes.new('ShaderNodeVertexColor')
        color_set_node.name = name
        color_set_node.label = name
        color_set_node.layer_name = name
        # Vertically stack color sets with even spacing.
        color_set_node.location = (-500, 150 - row * 150)

        links.new(node_group_node.inputs[f'{name} RGB'], color_set_node.outputs['Color'])
        links.new(node_group_node.inputs[f'{name} Alpha'], color_set_node.outputs['Alpha'])

    if 'colorSet1' in required_attributes:
        create_and_enable_color_set('colorSet1', 0)

    if 'colorSet5' in required_attributes:
        create_and_enable_color_set('colorSet5', 1)
>>>>>>> 1c0086ee
<|MERGE_RESOLUTION|>--- conflicted
+++ resolved
@@ -5,11 +5,8 @@
 import bpy
 import mathutils
 import time
-<<<<<<< HEAD
 import math
-=======
-
->>>>>>> 1c0086ee
+
 from .. import ssbh_data_py
 import numpy as np
 from pathlib import Path
@@ -841,143 +838,6 @@
         links.new(matched_rgb_input, texture_node.outputs['Color'])
         links.new(matched_alpha_input, texture_node.outputs['Alpha'])
         node_count = node_count + 1
-<<<<<<< HEAD
-    
-    # Query the shader database for attribute information.
-    # Using SQLite is much faster than iterating through the JSON dump.
-    with sqlite3.connect(get_shader_db_file_path()) as con:
-        # Construct a query to find all the vertex attributes for this shader.
-        # Invalid shaders will return an empty list.
-        sql = """
-            SELECT v.AttributeName 
-            FROM VertexAttribute v 
-            INNER JOIN ShaderProgram s ON v.ShaderProgramID = s.ID 
-            WHERE s.Name = ?
-            """
-        # The database has a single entry for each program, so don't include the render pass tag.
-        attributes = [row[0] for row in con.execute(sql, (shader_name[:len('SFX_PBS_0000000000000080')],)).fetchall()]
-        node_group_node.inputs['use_color_set_1'].default_value = 1.0 if 'colorSet1' in attributes else 0.0
-
-def read_nuhlpb_json(nuhlpb_path) -> str:
-    import subprocess
-    ssbh_lib_json_exe_path = get_ssbh_lib_json_exe_path()
-    output_json_path = nuhlpb_path + '.json'
-    try:
-        subprocess.run([ssbh_lib_json_exe_path, nuhlpb_path, output_json_path], capture_output=True, check=True)
-    except:
-        pass # Lol
-    
-    nuhlpb_json = None
-    with open(output_json_path) as f:
-        nuhlpb_json = json.load(f)
-    return nuhlpb_json
-
-def create_new_empty(name, parent, specified_collection=None) -> bpy.types.Object:
-    empty = bpy.data.objects.new('empty', None)
-    empty.name = name
-
-    if specified_collection is None:
-        bpy.context.collection.objects.link(empty)
-    else:
-        specified_collection.objects.link(empty)
-    empty.parent = parent
-    return empty
-
-def get_from_mesh_list_with_pruned_name(meshes:list, pruned_name:str, fallback=None) -> bpy.types.Object:
-    for mesh in meshes:
-        if mesh.name.startswith(pruned_name):
-            return mesh
-    return fallback
-
-def copy_empty(original:bpy.types.Object, specified_collection=None) -> bpy.types.Object:
-    copy = original.copy()
-    if specified_collection is None:
-        bpy.context.collection.objects.link(copy)
-    else:
-        specified_collection.objects.link(copy)
-    return copy
-
-def import_nuhlpb_data_from_json(nuhlpb_json, armature, context):
-    '''
-    The nuhlpb data will be stored in a tree of empty objects.
-    '''
-    root_empty = create_new_empty('_NUHLPB', armature)
-    root_empty['major_version'] = nuhlpb_json['data']['Hlpb']['major_version']
-    root_empty['minor_version'] = nuhlpb_json['data']['Hlpb']['minor_version']
-    aim_entries_empty = create_new_empty('aim_entries', root_empty)
-    for aim_entry in nuhlpb_json['data']['Hlpb']['aim_entries']:
-        aim_entry_empty = create_new_empty(aim_entry['name'], aim_entries_empty)
-        aim_entry_empty['aim_bone_name1'] = aim_entry['aim_bone_name1']
-        aim_entry_empty['aim_bone_name2'] = aim_entry['aim_bone_name2'] 
-        aim_entry_empty['aim_type1'] = aim_entry['aim_type1']
-        aim_entry_empty['aim_type2'] = aim_entry['aim_type2']
-        aim_entry_empty['target_bone_name1'] = aim_entry['target_bone_name1'] 
-        aim_entry_empty['target_bone_name2'] = aim_entry['target_bone_name2']
-        for unk_index in range(1, 22+1):
-            aim_entry_empty[f'unk{unk_index}'] = aim_entry[f'unk{unk_index}']
-        create_aim_type_helper_bone_constraints(aim_entry['name'], armature, aim_entry['target_bone_name1'], aim_entry['aim_bone_name1'])
-          
-    interpolation_entries_empty = create_new_empty('interpolation_entries', root_empty)
-    for interpolation_entry in nuhlpb_json['data']['Hlpb']['interpolation_entries']:
-        ie = interpolation_entry
-        ie_empty = create_new_empty(ie['name'], interpolation_entries_empty)
-        ie_empty['bone_name'] = ie['bone_name']
-        ie_empty['root_bone_name'] = ie['root_bone_name']
-        ie_empty['parent_bone_name'] = ie['parent_bone_name']
-        ie_empty['driver_bone_name'] = ie['driver_bone_name']
-        ie_empty['unk_type'] = ie['unk_type']
-        aoi = ie['aoi']
-        ie_empty['aoi'] = [aoi['x'], aoi['y'], aoi['z']]
-        quat1 = ie['quat1']
-        ie_empty['quat1'] = [quat1['x'],quat1['y'],quat1['z'],quat1['w']]
-        quat2 = ie['quat2']
-        ie_empty['quat2'] = [quat2['x'],quat2['y'],quat2['z'],quat2['w']]
-        range_min = ie['range_min']
-        ie_empty['range_min'] = [range_min['x'], range_min['y'], range_min['z']]
-        range_max = ie['range_max']
-        ie_empty['range_max'] = [range_max['x'], range_max['y'], range_max['z']]
-        create_interpolation_type_helper_bone_constraints(
-            ie['name'], armature,
-            ie['driver_bone_name'], ie['parent_bone_name'],
-            [aoi['y'], aoi['x'], aoi['z']]
-        )
-    '''
-    list_one and list_two can be inferred from the aim and interpolation entries, so no need to track
-    '''
-
-
-def create_aim_type_helper_bone_constraints(constraint_name, armature, owner_bone_name, target_bone_name):
-    bpy.ops.object.mode_set(mode='POSE', toggle=False)
-    #print(f'{constraint_name}, {armature}, {owner_bone_name}, {target_bone_name}')
-    owner_bone = armature.pose.bones.get(owner_bone_name, None)
-    if owner_bone is not None:
-        new_constraint = owner_bone.constraints.new('DAMPED_TRACK')
-        new_constraint.name = constraint_name
-        new_constraint.track_axis = 'TRACK_Y'
-        new_constraint.influence = 1.0
-        new_constraint.target = armature
-        new_constraint.subtarget = target_bone_name
-    bpy.ops.object.mode_set(mode='OBJECT', toggle=False)
-
-
-def create_interpolation_type_helper_bone_constraints(constraint_name, armature, owner_bone_name, target_bone_name, aoi_xyz_list):
-    bpy.ops.object.mode_set(mode='POSE', toggle=False)
-    owner_bone = armature.pose.bones.get(owner_bone_name, None)
-    if owner_bone is not None:
-        x,y,z = 'X', 'Y', 'Z'
-        for index, axis in enumerate([x,y,z]):
-            crc = owner_bone.constraints.new('COPY_ROTATION')
-            crc.name = f'{constraint_name}.{axis}'
-            crc.target = armature
-            crc.subtarget =  target_bone_name
-            crc.target_space = 'LOCAL_OWNER_ORIENT'
-            crc.owner_space = 'LOCAL'
-            crc.use_x = True if axis is x else False
-            crc.use_y = True if axis is y else False
-            crc.use_z = True if axis is z else False
-            crc.influence = aoi_xyz_list[index]
-    bpy.ops.object.mode_set(mode='OBJECT', toggle=False)
-=======
 
     # Set up color sets.
     # Use the default values for non required attributes to be consistent between renderers.
@@ -1001,5 +861,4 @@
         create_and_enable_color_set('colorSet1', 0)
 
     if 'colorSet5' in required_attributes:
-        create_and_enable_color_set('colorSet5', 1)
->>>>>>> 1c0086ee
+        create_and_enable_color_set('colorSet5', 1)