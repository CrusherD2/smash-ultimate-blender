import json
import os
import os.path
import bpy
import mathutils
from mathutils import Matrix
import time
import math
import traceback

from typing import TYPE_CHECKING
if TYPE_CHECKING:
    from ..properties import SubSceneProperties
    from .helper_bone_data import SubHelperBoneData, AimEntry, InterpolationEntry
    from bpy.types import PoseBone
from .. import ssbh_data_py
import numpy as np
from pathlib import Path
from bpy.props import StringProperty, BoolProperty
from bpy.types import Panel, Operator
from bpy_extras import image_utils

from ..operators import master_shader, material_inputs

import sqlite3

class SUB_PT_import_model(Panel):
    bl_space_type = 'VIEW_3D'
    bl_region_type = 'UI'
    bl_category = 'Ultimate'
    bl_label = 'Model Importer'
    bl_options = {'DEFAULT_CLOSED'}

    def draw(self, context):
        ssp:SubSceneProperties = context.scene.sub_scene_properties
        
        layout = self.layout
        layout.use_property_split = False
        
        if '' == ssp.model_import_folder_path:
            row = layout.row(align=True)
            row.label(text='Please select a folder...')
            row = layout.row(align=True)
            row.operator(SUB_OP_select_model_import_folder.bl_idname, icon='ZOOM_ALL', text='Browse for the model folder')
            return
        
        row = layout.row(align=True)
        row.label(text='Selected Folder: "' + ssp.model_import_folder_path +'"')
        row = layout.row(align=True)
        row.operator(SUB_OP_select_model_import_folder.bl_idname, icon='ZOOM_ALL', text='Browse for a different model folder')

        all_requirements_met = True
        min_requirements_met = True

        if '' == ssp.model_import_numshb_file_name:
            row = layout.row(align=True)
            row.alert = True
            row.label(text='No .numshb file found! Cannot import without it!', icon='ERROR')
            all_requirements_met = False
            min_requirements_met = False
        else:
            row = layout.row(align=True)
            row.alert = False
            row.label(text=f'NUMSHB file: "{ssp.model_import_numshb_file_name}"', icon='FILE')

        if '' == ssp.model_import_nusktb_file_name:
            row = layout.row(align=True)
            row.alert = True
            row.label(text='No .nusktb file found! Cannot import without it!', icon='ERROR')
            all_requirements_met = False
            min_requirements_met = False
        else:
            row = layout.row(align=True)
            row.alert = False
            row.label(text=f'NUSKTB file: "{ssp.model_import_nusktb_file_name}"', icon='FILE')

        if '' == ssp.model_import_numdlb_file_name:
            row = layout.row(align=True)
            row.alert = True
            row.label(text='No .numdlb file found! Can import, but without materials...', icon='ERROR')
            all_requirements_met = False
        else:
            row = layout.row(align=True)
            row.alert = False
            row.label(text=f'NUMDLB file: "{ssp.model_import_numdlb_file_name}"', icon='FILE')

        if '' ==  ssp.model_import_numatb_file_name:
            row = layout.row(align=True)
            row.alert = True
            row.label(text='No .numatb file found! Can import, but without materials...', icon='ERROR')
            all_requirements_met = False
        else:
            row = layout.row(align=True)
            row.alert = False
            row.label(text=f'NUMATB file: "{ssp.model_import_numatb_file_name}"', icon='FILE')

        if '' == ssp.model_import_nuhlpb_file_name:
            row = layout.row(align=True)
            row.alert = True
            row.label(text='No .nuhlpb file found! Can import, but without helper bones...', icon='ERROR')
            all_requirements_met = False
        else:
            row = layout.row(align=True)
            row.alert = False
            row.label(text=f'NUHLPB file: "{ssp.model_import_nuhlpb_file_name}"', icon='FILE')

        if not min_requirements_met:
            row = layout.row(align=True)
            row.alert = True
            row.label(text='Needs .NUMSHB and .NUSKTB at a minimum to import!', icon='ERROR')
            return
        elif not all_requirements_met:
            row = layout.row(align=True)
            row.operator(SUB_OP_import_model.bl_idname, icon='IMPORT', text='Limited Model Import')
        else:
            row = layout.row(align=True)
            row.operator(SUB_OP_import_model.bl_idname, icon='IMPORT', text='Import Model')
        

class SUB_OP_select_model_import_folder(Operator):
    bl_idname = 'sub.ssbh_model_folder_selector'
    bl_label = 'Folder Selector'

    filter_glob: StringProperty(
        default='*.numdlb;*.nusktb;*.numshb;*.numatb;*.nuhlpb',
        options={'HIDDEN'}
    )
    directory: bpy.props.StringProperty(subtype="DIR_PATH")

    # Initially set the filename field to be nothing
    def invoke(self, context, _event):
        context.window_manager.fileselect_add(self)
        return {'RUNNING_MODAL'}

    def execute(self, context):
        ssp:SubSceneProperties = context.scene.sub_scene_properties
        ssp.model_import_numdlb_file_name = ''
        ssp.model_import_nusktb_file_name = ''
        ssp.model_import_numshb_file_name = ''
        ssp.model_import_numatb_file_name = ''
        ssp.model_import_nuhlpb_file_name = ''
        ssp.model_import_folder_path = self.directory
        #all_files = os.listdir(ssp.model_import_folder_path)
        #model_files = [file for file in all_files if 'model' in file]
        for file_name in os.listdir(ssp.model_import_folder_path):
            #print(file)
            _root, extension = os.path.splitext(file_name)
            #print(extension)
            if '.numshb' == extension:
                ssp.model_import_numshb_file_name = file_name
            elif '.nusktb' == extension:
                ssp.model_import_nusktb_file_name = file_name
            elif '.numdlb' == extension:
                ssp.model_import_numdlb_file_name = file_name
            elif '.numatb' == extension:
                ssp.model_import_numatb_file_name = file_name
            elif '.nuhlpb' == extension:
                ssp.model_import_nuhlpb_file_name = file_name
        return {'FINISHED'}


class SUB_OP_import_model(bpy.types.Operator):
    bl_idname = 'sub.model_importer'
    bl_label = 'Model Importer'

    def execute(self, context):
        start = time.time()

        import_model(self,context)

        end = time.time()
        print(f'Imported model in {end - start} seconds')
        return {'FINISHED'}


def import_model(self, context):
    ssp:SubSceneProperties = context.scene.sub_scene_properties
    dir = Path(ssp.model_import_folder_path)
    numdlb_name = dir.joinpath(ssp.model_import_numdlb_file_name)
    numshb_name = dir.joinpath(ssp.model_import_numshb_file_name)
    nusktb_name = dir.joinpath(ssp.model_import_nusktb_file_name)
    numatb_name = dir.joinpath(ssp.model_import_numatb_file_name)
    nuhlpb_name = dir.joinpath(ssp.model_import_nuhlpb_file_name) if ssp.model_import_nuhlpb_file_name != '' else ''

    start = time.time()
    ssbh_model = ssbh_data_py.modl_data.read_modl(str(numdlb_name)) if numdlb_name != '' else None

    # Numpy provides much faster performance than Python lists.
    # TODO(SMG): This API for ssbh_data_py will likely have changes and improvements in the future.
    ssbh_mesh = ssbh_data_py.mesh_data.read_mesh(str(numshb_name), use_numpy=True) if numshb_name != '' else None
    ssbh_skel = ssbh_data_py.skel_data.read_skel(str(nusktb_name)) if numshb_name != '' else None
    ssbh_matl = ssbh_data_py.matl_data.read_matl(str(numatb_name)) if numatb_name != '' else None
    end = time.time()
    print(f'Read files in {end - start} seconds')

    try:
        armature = create_armature(ssbh_skel, context)
    except Exception as e:
        self.report({'ERROR'}, f'Failed to import {nusktb_name}; Error="{e}" ; Traceback=\n{traceback.format_exc()}')

    try:
        create_mesh(ssbh_model, ssbh_matl, ssbh_mesh, ssbh_skel, armature, context)
    except Exception as e:
        self.report({'ERROR'}, f'Failed to import .NUMDLB, .NUMATB, or .NUMSHB; Error="{e}" ; Traceback=\n{traceback.format_exc()}')

    try:
        nuhlpb_json = read_nuhlpb_json(str(nuhlpb_name)) if nuhlpb_name != '' else None
    except Exception as e:
        self.report({'ERROR'}, f'Failed to import {nuhlpb_name}: Error="{e}" ; Traceback=\n{traceback.format_exc()}')

    if nuhlpb_json is not None:
        import_nuhlpb_data_from_json(nuhlpb_json, armature, context)
        setup_helper_bone_constraints(armature)

    bpy.ops.object.mode_set(mode='OBJECT', toggle=False)
    return


def get_ssbh_lib_json_exe_path():
    # Use the Path class to handle path differences between Windows, Linux, and MacOS.
    this_file_path = Path(__file__)
    return this_file_path.parent.parent.joinpath('ssbh_lib_json').joinpath('ssbh_lib_json.exe').resolve()


def get_shader_db_file_path():
    # This file was generated with duplicates removed to optimize space.
    # https://github.com/ScanMountGoat/Smush-Material-Research#shader-database
    this_file_path = Path(__file__)
    return this_file_path.parent.parent.joinpath('shader_file').joinpath('Nufx.db').resolve()


'''
The following code is mostly shamelessly stolen from SMG 
(except for the bone import)
Oh hey SMG is a collaborator of this repo now, and you cant steal code from a collaborator ;)
'''
def get_matrix4x4_blender(ssbh_matrix):
    return mathutils.Matrix(ssbh_matrix).transposed()

def find_bone(skel, name):
    for bone in skel.bones:
        if bone.name == name:
            return bone

    return None


def find_bone_index(skel, name):
    for i, bone in enumerate(skel.bones):
        if bone.name == name:
            return i

    return None

def get_name_from_index(index, bones):
    if index is None:
        return None
    return bones[index].name

def get_index_from_name(name, bones):
    for index, bone in enumerate(bones):
        if bone.name == name:
            return index


<<<<<<< HEAD

def create_armature(ssbh_skel, context) -> bpy.types.Object: 
=======
def create_armature(ssbh_skel, context):
>>>>>>> 7a93bcad
    '''
    So blender bone matrixes are not relative to their parent, unlike the ssbh skel.
    Also, blender has a different coordinate system for the bones.
    Also, ssbh matrixes need to be transposed first.
    Also, the root bone needs to be modified differently to fix the world orientation
    Also, the ssbh bones are not guaranteed to appear in 'hierarchical' order, 
                 which is where the parent always appears before the child.
    Also, iterating through the blender bones appears to preserve the order of insertion,
                 so its also not guaranteed hierarchical order.
    '''
    start = time.time()
    
    # Create a new armature and select it.
    base_skel_name = "smush_blender_import"
    armature = bpy.data.objects.new(base_skel_name, bpy.data.armatures.new(base_skel_name))
    armature.rotation_mode = 'QUATERNION'
    armature.show_in_front = True
    armature.data.display_type = 'STICK'
    context.view_layer.active_layer_collection.collection.objects.link(armature)
    context.view_layer.objects.active = armature
    bpy.ops.object.mode_set(mode='EDIT', toggle=False)
    
    bone_name_parent_name_dict = {bone.name:get_name_from_index(bone.parent_index, ssbh_skel.bones) for bone in ssbh_skel.bones}
    
    edit_bones = armature.data.edit_bones

    # Make Bones
    for ssbh_bone in ssbh_skel.bones:
        blender_bone = edit_bones.new(ssbh_bone.name)
        blender_bone.head = [0,0,0]
        blender_bone.tail = [0,1,0] # Doesnt actually matter where its pointing, it just needs to point somewhere

    # Assign Parents
    for ssbh_bone in ssbh_skel.bones:  
        blender_bone = edit_bones.get(ssbh_bone.name)
        parent_bone_name = bone_name_parent_name_dict[ssbh_bone.name]
        if parent_bone_name is None:
            continue
        parent_bone = edit_bones.get(parent_bone_name, None)
        blender_bone.parent = parent_bone

    # Get a list of bones in 'hierarchical' order
    def hierarchy_order(bone, reordered):
        if bone not in reordered:
            reordered.append(bone)
        for child in bone.children:
            hierarchy_order(child, reordered)
    reordered = []
    if len(edit_bones) > 0:
        hierarchy_order(edit_bones[0], reordered)

    # Transform bones
    # TODO(SMG): The transpose isn't necessary with the next ssbh_data_py update.
    for blender_bone in reordered:
        ssbh_bone = ssbh_skel.bones[get_index_from_name(blender_bone.name, ssbh_skel.bones)]
        if blender_bone.parent is None:
            # Convert from Y up to Z up.
            # This works since non empty skeletons will always have at least one root bone.
            # TODO: Investigate if this is causing the twisting issues in exported animations.
            blender_bone.matrix = Matrix(ssbh_bone.transform).transposed() @ Matrix.Rotation(math.radians(90), 4, 'X')
        else:
            blender_bone.matrix = blender_bone.parent.matrix @ Matrix(ssbh_bone.transform).transposed()
    

    # fix bone lengths
    for blender_bone in reordered:
        if "H_" == blender_bone.name[:2]:
            continue

        if len(blender_bone.children) == 0:
            if blender_bone.parent:
                blender_bone.length = blender_bone.parent.length
            continue
        
        if len(blender_bone.children) == 1:
            if blender_bone.head == blender_bone.children[0].head:
                continue
            blender_bone.length = (blender_bone.head - blender_bone.children[0].head).length
            continue
        
        for child in blender_bone.children:
            if child.name == blender_bone.name + '_eff':
                blender_bone.length = (blender_bone.head - child.head).length

        finger_base_bones = ['FingerL10','FingerL20', 'FingerL30','FingerL40',
                             'FingerR10','FingerR20', 'FingerR30','FingerR40',]
        if any(finger_base_bone == blender_bone.name for finger_base_bone in finger_base_bones):
            finger_1_bone = edit_bones.get(blender_bone.name[:-1]+'1')
            if finger_1_bone:
                blender_bone.length = (blender_bone.head - finger_1_bone.head).length
        
        if blender_bone.name == 'ArmL' or blender_bone.name == 'ArmR':
            hand_bone = edit_bones.get("Hand" + blender_bone.name[-1])
            if hand_bone:
                blender_bone.length = (blender_bone.head - hand_bone.head).length
        
        if blender_bone.name == 'ShoulderL' or blender_bone.name == 'ShoulderR':
            arm_bone = edit_bones.get("Arm" + blender_bone.name[-1])
            if arm_bone:
                blender_bone.length = (blender_bone.head - arm_bone.head).length

        if blender_bone.name == 'LegR' or blender_bone.name == 'LegL':
            knee_bone = edit_bones.get('Knee' + blender_bone.name[-1])
            if knee_bone:
                blender_bone.length = (blender_bone.head - knee_bone.head).length
        
        if blender_bone.name == 'KneeR' or blender_bone.name == 'KneeL':
            foot_bone = edit_bones.get('Foot' + blender_bone.name[-1])
            if foot_bone:
                blender_bone.length = (blender_bone.head - foot_bone.head).length
        
        if blender_bone.name == 'ClavicleC':
            neck_bone = edit_bones.get('Neck')
            if neck_bone:
                blender_bone.length = (blender_bone.head - neck_bone.head).length

    # Assign bone colors and bone layers
    bpy.ops.object.mode_set(mode='POSE')
    
    default_group = bpy.context.object.pose.bone_groups.new()
    default_group.name = 'Default'
    default_group.color_set = 'DEFAULT'

    helper_group = bpy.context.object.pose.bone_groups.new()
    helper_group.name = 'Helper'
    helper_group.color_set = 'THEME06'

    swing_group = bpy.context.object.pose.bone_groups.new()
    swing_group.name = 'Swing'
    swing_group.color_set = 'THEME04'

    system_group = bpy.context.object.pose.bone_groups.new()
    system_group.name = 'System'
    system_group.color_set = 'THEME10'

    exo_group = bpy.context.object.pose.bone_groups.new()
    exo_group.name = 'Exo Skel'
    exo_group.color_set = 'THEME09'

    system_bone_names = ['Trans', 'Rot', 'Throw']
    system_bone_suffixes = ['_null', '_eff', '_offset']
    for bone in bpy.context.object.pose.bones:
        bone: PoseBone
        bone.bone.layers[16] = True
        if bone.name.startswith('H_Exo_'):
            bone.bone_group = exo_group
            bone.bone.layers[18] = True
        elif bone.name.startswith('H_'):
            bone.bone_group = helper_group
            bone.bone.layers[2] = True
        elif bone.name.startswith('S_'):
            bone.bone.layers[1] = True
            bone.bone.layers[17] = True
            bone.bone_group = swing_group
            if '_null' in bone.name:
                bone.bone_group = system_group
                bone.bone.layers[16] = False
                bone.bone.layers[17] = False
                #bone.bone.use_deform = False # A few vanilla bones are actually weighted to null bones
        else:
            bone.bone_group = default_group
            if any(system_bone_name == bone.name for system_bone_name in system_bone_names) \
            or any(system_bone_suffix in bone.name for system_bone_suffix in system_bone_suffixes):
                bone.bone_group = system_group
                bone.bone.layers[16] = False
                bone.bone.layers[17] = False
                #bone.bone.use_deform = False # A few vanilla bones are actually weighted to offset bones

    bpy.ops.object.mode_set(mode='OBJECT')
    end = time.time()
    print(f'Created armature in {end - start} seconds')

    return armature


def attach_armature_create_vertex_groups(mesh_obj, skel, armature, ssbh_mesh_object):
    if skel is not None:
        # Create vertex groups for each bone to support skinning.
        for bone in skel.bones:
            mesh_obj.vertex_groups.new(name=bone.name)

        # Apply the initial parent bone transform if present.
        parent_bone = find_bone(skel, ssbh_mesh_object.parent_bone_name)
        if parent_bone is not None:
            world_transform = skel.calculate_world_transform(parent_bone)
            mesh_obj.data.transform(get_matrix4x4_blender(world_transform))

            # Use regular skin weights for mesh objects parented to a bone.
            # TODO: Should this only apply if there are no influences?
            # TODO: Should this be handled by actual parenting in Blender?

            # Avoid creating duplicate vertex groups.
            if parent_bone.name in mesh_obj.vertex_groups:
                vertex_group = mesh_obj.vertex_groups[parent_bone.name]
            else:
                vertex_group = mesh_obj.vertex_groups.new(name=parent_bone.name)

            vertex_group.add(ssbh_mesh_object.vertex_indices, 1.0, 'REPLACE')
        else:
            # Set the vertex skin weights for each bone.
            # TODO: Is there a faster way than setting weights per vertex?
            for influence in ssbh_mesh_object.bone_influences:
                # Avoid creating duplicate vertex groups.
                # Influences may refer to effect bones not in the skel for some models.
                if influence.bone_name in mesh_obj.vertex_groups:
                    vertex_group = mesh_obj.vertex_groups[influence.bone_name]
                else:
                    vertex_group = mesh_obj.vertex_groups.new(name=influence.bone_name)

                for w in influence.vertex_weights:
                    vertex_group.add([w.vertex_index], w.vertex_weight, 'REPLACE')

        # Convert from Y up to Z up.
        mesh_obj.data.transform(Matrix.Rotation(math.radians(90), 4, 'X'))

    # Attach the mesh object to the armature object.
    if armature is not None:
        mesh_obj.parent = armature
        modifier = mesh_obj.modifiers.new(armature.data.name, type="ARMATURE")
        modifier.object = armature


def create_blender_mesh(ssbh_mesh_object, skel, name_index_mat_dict):
    blender_mesh = bpy.data.meshes.new(ssbh_mesh_object.name)

    # TODO: Handle attribute data arrays not having the appropriate number of rows and columns.
    # This won't be an issue for in game models.

    # Using foreach_set is much faster than bmesh or from_pydata.
    # https://devtalk.blender.org/t/alternative-in-2-80-to-create-meshes-from-python-using-the-tessfaces-api/7445/3
    positions = ssbh_mesh_object.positions[0].data[:,:3]
    blender_mesh.vertices.add(positions.shape[0])
    blender_mesh.vertices.foreach_set("co", positions.flatten())

    # Assume triangles, which is the only primitive used in Smash Ultimate.
    # TODO(SMG): ssbh_data_py can use a numpy array here in the future.
    vertex_indices = np.array(ssbh_mesh_object.vertex_indices, dtype=np.int32)
    loop_start = np.arange(0, vertex_indices.shape[0], 3, dtype=np.int32)
    loop_total = np.full(loop_start.shape[0], 3, dtype=np.int32)

    blender_mesh.loops.add(vertex_indices.shape[0])
    blender_mesh.loops.foreach_set("vertex_index", vertex_indices)

    blender_mesh.polygons.add(loop_start.shape[0])
    blender_mesh.polygons.foreach_set("loop_start", loop_start)
    blender_mesh.polygons.foreach_set("loop_total", loop_total)

    for attribute_data in ssbh_mesh_object.texture_coordinates:
        uv_layer = blender_mesh.uv_layers.new(name=attribute_data.name)

        # Flip vertical.
        uvs = attribute_data.data[:,:2].copy()
        uvs[:,1] = 1.0 - uvs[:,1]

        # This is set per loop rather than per vertex.
        loop_uvs = uvs[vertex_indices].flatten()
        uv_layer.data.foreach_set("uv", loop_uvs)

    for attribute_data in ssbh_mesh_object.color_sets:
        color_layer = blender_mesh.vertex_colors.new(name=attribute_data.name)
        # TODO: Create a function for this?
        colors = attribute_data.data[:,:4]

        # This is set per loop rather than per vertex.
        loop_colors = colors[vertex_indices].flatten()
        color_layer.data.foreach_set("color", loop_colors)

    # These calls are necessary since we're setting mesh data manually.
    blender_mesh.update()
    blender_mesh.validate()

    # TODO: Is there a faster way to do this?
    # Now that the mesh is created, now we can assign split custom normals
    blender_mesh.use_auto_smooth = True # Required to use custom normals
    blender_mesh.normals_split_custom_set_from_vertices(ssbh_mesh_object.normals[0].data[:,:3])

    # Try and assign the material.
    # Mesh import should still succeed even if materials couldn't be created.
    # Users can still choose to not export the matl.
    # TODO: Report errors to the user?
    try:
        material = name_index_mat_dict[(ssbh_mesh_object.name, ssbh_mesh_object.sub_index)]
        blender_mesh.materials.append(material)
    except Exception as e:
        print(f'Failed to assign material for {ssbh_mesh_object.name}{ssbh_mesh_object.sub_index}: {e}')


    return blender_mesh


def create_mesh(ssbh_model, ssbh_matl, ssbh_mesh, ssbh_skel, armature, context):
    '''
    So the goal here is to create a set of materials to share among the meshes for this model.
    But, other previously created models can have materials of the same name.
    Gonna make sure not to conflict.
    example, bpy.data.materials.new('A') might create 'A' or 'A.001', so store reference to the mat created rather than the name
    '''
    created_meshes = []
    unique_numdlb_material_labels = {e.material_label for e in ssbh_model.entries}
    
    # Make Master Shader if its not already made
    master_shader.create_master_shader()

    texture_name_to_image_dict = {}
    texture_name_to_image_dict = import_material_images(ssbh_matl, context)

    label_to_material_dict = {}
    for label in unique_numdlb_material_labels:
        blender_mat = bpy.data.materials.new(label)

        # Mesh import should still succeed even if materials can't be created.
        # TODO: Report some sort of error to the user?
        try:
            setup_blender_mat(blender_mat, label, ssbh_matl, texture_name_to_image_dict)
            label_to_material_dict[label] = blender_mat
        except Exception as e:
            print(f'Failed to create material for {label}: {e}')

    name_index_mat_dict = { 
        (e.mesh_object_name,e.mesh_object_sub_index):label_to_material_dict[e.material_label] 
        for e in ssbh_model.entries if e.material_label in label_to_material_dict
    }

    start = time.time()

    for i, ssbh_mesh_object in enumerate(ssbh_mesh.objects):
        blender_mesh = create_blender_mesh(ssbh_mesh_object, ssbh_skel, name_index_mat_dict)
        mesh_obj = bpy.data.objects.new(blender_mesh.name, blender_mesh)

        attach_armature_create_vertex_groups(mesh_obj, ssbh_skel, armature, ssbh_mesh_object)
        mesh_obj["numshb order"] = i
        context.collection.objects.link(mesh_obj)
        created_meshes.append(mesh_obj)
    
    end = time.time()
    print(f'Created meshes in {end - start} seconds')

    return created_meshes

def import_material_images(ssbh_matl, context):
    texture_name_to_image_dict = {}
    texture_name_set = set()

    for ssbh_mat_entry in ssbh_matl.entries:
        for attribute in ssbh_mat_entry.textures:
            texture_name_set.add(attribute.data)

    print('texture_name_set = %s' % texture_name_set)

    for texture_name in texture_name_set:
        dir = context.scene.sub_scene_properties.model_import_folder_path
        image = image_utils.load_image(texture_name + '.png', dir, place_holder=True, check_existing=False)  
        texture_name_to_image_dict[texture_name] = image

    return texture_name_to_image_dict


def enable_inputs(node_group_node, param_id):
    for input in node_group_node.inputs:
        if input.name.split(' ')[0] == param_id:
            input.hide = False


def get_vertex_attributes(node_group_node, shader_name):
    # Query the shader database for attribute information.
    # Using SQLite is much faster than iterating through the JSON dump.
    with sqlite3.connect(get_shader_db_file_path()) as con:
        # Construct a query to find all the vertex attributes for this shader.
        # Invalid shaders will return an empty list.
        sql = """
            SELECT v.AttributeName 
            FROM VertexAttribute v 
            INNER JOIN ShaderProgram s ON v.ShaderProgramID = s.ID 
            WHERE s.Name = ?
            """
        # The database has a single entry for each program, so don't include the render pass tag.
        return [row[0] for row in con.execute(sql, (shader_name[:len('SFX_PBS_0000000000000080')],)).fetchall()]


def setup_blender_mat(blender_mat, material_label, ssbh_matl: ssbh_data_py.matl_data.MatlData, texture_name_to_image_dict):
    # TODO: Handle none?
    entry = None
    for ssbh_mat_entry in ssbh_matl.entries:
        if ssbh_mat_entry.material_label == material_label:
            entry = ssbh_mat_entry

    # Change Mat Settings
    # Change Transparency Stuff Later
    blender_mat.blend_method = 'CLIP'
    blender_mat.use_backface_culling = True
    blender_mat.show_transparent_back = False
    # TODO: This should be based on the blend state and not the shader label.
    alpha_blend_suffixes = ['_far', '_sort', '_near']
    if any(suffix in entry.shader_label for suffix in alpha_blend_suffixes):
        blender_mat.blend_method = 'BLEND'
        
    # Clone Master Shader
    master_shader_name = master_shader.get_master_shader_name()
    master_node_group = bpy.data.node_groups.get(master_shader_name)
    clone_group = master_node_group.copy()

    # Setup Clone
    clone_group.name = entry.shader_label

    # Add our new Nodes
    blender_mat.use_nodes = True
    nodes = blender_mat.node_tree.nodes
    links = blender_mat.node_tree.links

    # Cleanse Node Tree
    nodes.clear()
    
    material_output_node = nodes.new('ShaderNodeOutputMaterial')
    material_output_node.location = (900,0)
    node_group_node = nodes.new('ShaderNodeGroup')
    node_group_node.name = 'smash_ultimate_shader'
    node_group_node.width = 600
    node_group_node.location = (-300, 300)
    node_group_node.node_tree = clone_group
    for input in node_group_node.inputs:
        input.hide = True
    shader_label = node_group_node.inputs['Shader Label']
    shader_label.hide = False
    shader_name = entry.shader_label
    shader_label.default_value = entry.shader_label
    material_label = node_group_node.inputs['Material Name']
    material_label.hide = False
    material_label.default_value = entry.material_label

    # TODO: Refactor this to be cleaner?
    blend_state = entry.blend_states[0].data
    enable_inputs(node_group_node, entry.blend_states[0].param_id.name)

    blend_state_inputs = []
    for input in node_group_node.inputs:
        if input.name.split(' ')[0] == 'BlendState0':
            blend_state_inputs.append(input)
            
    for input in blend_state_inputs:
        field_name = input.name.split(' ')[1]
        if field_name == 'Field1':
            input.default_value = blend_state.source_color.name
        if field_name == 'Field3':
            input.default_value = blend_state.destination_color.name
        if field_name == 'Field7':
            input.default_value = blend_state.alpha_sample_to_coverage

    rasterizer_state = entry.rasterizer_states[0].data
    enable_inputs(node_group_node, entry.rasterizer_states[0].param_id.name)

    rasterizer_state_inputs = [input for input in node_group_node.inputs if input.name.split(' ')[0] == 'RasterizerState0']
    for input in rasterizer_state_inputs:
        field_name = input.name.split(' ')[1]
        if field_name == 'Field1':
            input.default_value = rasterizer_state.fill_mode.name
        if field_name == 'Field2':
            input.default_value = rasterizer_state.cull_mode.name
        if field_name == 'Field3':
            input.default_value = rasterizer_state.depth_bias

    for param in entry.booleans:
        input = node_group_node.inputs.get(param.param_id.name)
        input.hide = False
        input.default_value = param.data

    for param in entry.floats:
        input = node_group_node.inputs.get(param.param_id.name)
        input.hide = False
        input.default_value = param.data
    
    for param in entry.vectors:
        param_name = param.param_id.name

        if param_name in material_inputs.vec4_param_to_inputs:
            # Find and enable inputs.
            inputs = [node_group_node.inputs.get(name) for _, name, _ in material_inputs.vec4_param_to_inputs[param_name]]
            for input in inputs:
                input.hide = False

            # Assume inputs are RGBA, RGB/A, or X/Y/Z/W.
            x, y, z, w = param.data
            if len(inputs) == 1:
                inputs[0].default_value = (x,y,z,w)
            elif len(inputs) == 2:
                inputs[0].default_value = (x,y,z,1)
                inputs[1].default_value = w
            elif len(inputs) == 4:
                inputs[0].default_value = x
                inputs[1].default_value = y
                inputs[2].default_value = z
                inputs[3].default_value = w

            if param_name == 'CustomVector47':
                node_group_node.inputs['use_custom_vector_47'].default_value = 1.0

    links.new(material_output_node.inputs[0], node_group_node.outputs[0])

    # Add image texture nodes
    node_count = 0

    for texture_param in entry.textures:
        enable_inputs(node_group_node, texture_param.param_id.name)

        texture_node = nodes.new('ShaderNodeTexImage')
        texture_node.location = (-800, -500 * node_count + 1000)
        texture_file_name = texture_param.data
        texture_node.name = texture_file_name
        texture_node.label = texture_file_name
        texture_node.image = texture_name_to_image_dict[texture_file_name]
        matched_rgb_input = None
        matched_alpha_input = None
        for input in node_group_node.inputs:
            if texture_param.param_id.name == input.name.split(' ')[0]:
                if 'RGB' == input.name.split(' ')[1]:
                    matched_rgb_input = input
                else:
                    matched_alpha_input = input
        # For now, manually set the colorspace types....
        linear_textures = ['Texture6', 'Texture4']
        if texture_param.param_id.name in linear_textures:
            texture_node.image.colorspace_settings.name = 'Linear'
            texture_node.image.alpha_mode = 'CHANNEL_PACKED'
        
        uv_map_node = nodes.new('ShaderNodeUVMap')
        uv_map_node.name = 'uv_map_node'
        uv_map_node.location = (texture_node.location[0] - 900, texture_node.location[1])
        uv_map_node.label = texture_param.param_id.name + ' UV Map'

        if texture_param.param_id.name == 'Texture9':
            uv_map_node.uv_map = 'bake1'
        elif texture_param.param_id.name == 'Texture1':
            uv_map_node.uv_map = 'uvSet'
        else:
            uv_map_node.uv_map = 'map1'

        # Create Sampler Node
        sampler_node = nodes.new('CustomNodeUltimateSampler')
        sampler_node.name = 'sampler_node'
        sampler_node.label = 'Sampler' + texture_param.param_id.name.split('Texture')[1]
        sampler_node.location = (texture_node.location[0] - 600, texture_node.location[1])
        sampler_node.width = 500

        # TODO: Handle the None case?
        sampler_entry = None
        for sampler_param in entry.samplers:
            if texture_param.param_id.name.split('Texture')[1] == sampler_param.param_id.name.split('Sampler')[1]:
                sampler_entry = sampler_param
                break

        enable_inputs(node_group_node, sampler_entry.param_id.name)
        sampler_data = sampler_entry.data
        sampler_node.wrap_s = sampler_data.wraps.name
        sampler_node.wrap_t = sampler_data.wrapt.name
        sampler_node.wrap_r = sampler_data.wrapr.name
        sampler_node.min_filter = sampler_data.min_filter.name
        sampler_node.mag_filter = sampler_data.mag_filter.name
        sampler_node.anisotropic_filtering = sampler_data.max_anisotropy is not None
        sampler_node.max_anisotropy = sampler_data.max_anisotropy.name if sampler_data.max_anisotropy else 'One'
        sampler_node.border_color = tuple(sampler_data.border_color)
        sampler_node.lod_bias = sampler_data.lod_bias       

        links.new(sampler_node.inputs['UV Input'], uv_map_node.outputs[0])
        links.new(texture_node.inputs[0], sampler_node.outputs[0])
        links.new(matched_rgb_input, texture_node.outputs['Color'])
        links.new(matched_alpha_input, texture_node.outputs['Alpha'])
        node_count = node_count + 1

    # Set up color sets.
    # Use the default values for non required attributes to be consistent between renderers.
    # Ignore the rendering accuracy of missing required attributes for now.
    required_attributes = get_vertex_attributes(node_group_node, shader_name)

    def create_and_enable_color_set(name, row):
        enable_inputs(node_group_node, name)

        color_set_node = nodes.new('ShaderNodeVertexColor')
        color_set_node.name = name
        color_set_node.label = name
        color_set_node.layer_name = name
        # Vertically stack color sets with even spacing.
        color_set_node.location = (-500, 150 - row * 150)

        links.new(node_group_node.inputs[f'{name} RGB'], color_set_node.outputs['Color'])
        links.new(node_group_node.inputs[f'{name} Alpha'], color_set_node.outputs['Alpha'])

    if 'colorSet1' in required_attributes:
        create_and_enable_color_set('colorSet1', 0)

    if 'colorSet5' in required_attributes:
        create_and_enable_color_set('colorSet5', 1)

def read_nuhlpb_json(nuhlpb_path) -> str:
    import subprocess, os
    ssbh_lib_json_exe_path = get_ssbh_lib_json_exe_path()
    output_json_path = nuhlpb_path + '.json'
    subprocess.run([ssbh_lib_json_exe_path, nuhlpb_path, output_json_path], capture_output=True, check=True)
    
    with open(output_json_path) as f:
        nuhlpb_json = json.load(f)
    
    os.remove(output_json_path)

    return nuhlpb_json

def create_new_empty(name, parent, specified_collection=None) -> bpy.types.Object:
    empty = bpy.data.objects.new('empty', None)
    empty.name = name

    if specified_collection is None:
        bpy.context.collection.objects.link(empty)
    else:
        specified_collection.objects.link(empty)
    empty.parent = parent
    return empty

def get_from_mesh_list_with_pruned_name(meshes:list, pruned_name:str, fallback=None) -> bpy.types.Object:
    for mesh in meshes:
        if mesh.name.startswith(pruned_name):
            return mesh
    return fallback

def copy_empty(original:bpy.types.Object, specified_collection=None) -> bpy.types.Object:
    copy = original.copy()
    if specified_collection is None:
        bpy.context.collection.objects.link(copy)
    else:
        specified_collection.objects.link(copy)
    return copy

def import_nuhlpb_data_from_json(nuhlpb_json, armature:bpy.types.Object, context):
    '''
    The nuhlpb data will be stored in a tree of empty objects.
    '''
    '''
    root_empty = create_new_empty('_NUHLPB', armature)
    root_empty['major_version'] = nuhlpb_json['data']['Hlpb']['major_version']
    root_empty['minor_version'] = nuhlpb_json['data']['Hlpb']['minor_version']
    aim_entries_empty = create_new_empty('aim_entries', root_empty)
    for aim_entry in nuhlpb_json['data']['Hlpb']['aim_entries']:
        aim_entry_empty = create_new_empty(aim_entry['name'], aim_entries_empty)
        aim_entry_empty['aim_bone_name1'] = aim_entry['aim_bone_name1']
        aim_entry_empty['aim_bone_name2'] = aim_entry['aim_bone_name2'] 
        aim_entry_empty['aim_type1'] = aim_entry['aim_type1']
        aim_entry_empty['aim_type2'] = aim_entry['aim_type2']
        aim_entry_empty['target_bone_name1'] = aim_entry['target_bone_name1'] 
        aim_entry_empty['target_bone_name2'] = aim_entry['target_bone_name2']
        for unk_index in range(1, 22+1):
            aim_entry_empty[f'unk{unk_index}'] = aim_entry[f'unk{unk_index}']
        create_aim_type_helper_bone_constraints(aim_entry['name'], armature, aim_entry['target_bone_name1'], aim_entry['aim_bone_name1'])
          
    interpolation_entries_empty = create_new_empty('interpolation_entries', root_empty)
    for interpolation_entry in nuhlpb_json['data']['Hlpb']['interpolation_entries']:
        ie = interpolation_entry
        ie_empty = create_new_empty(ie['name'], interpolation_entries_empty)
        ie_empty['bone_name'] = ie['bone_name']
        ie_empty['root_bone_name'] = ie['root_bone_name']
        ie_empty['parent_bone_name'] = ie['parent_bone_name']
        ie_empty['driver_bone_name'] = ie['driver_bone_name']
        ie_empty['unk_type'] = ie['unk_type']
        aoi = ie['aoi']
        ie_empty['aoi'] = [aoi['x'], aoi['y'], aoi['z']]
        quat1 = ie['quat1']
        ie_empty['quat1'] = [quat1['x'],quat1['y'],quat1['z'],quat1['w']]
        quat2 = ie['quat2']
        ie_empty['quat2'] = [quat2['x'],quat2['y'],quat2['z'],quat2['w']]
        range_min = ie['range_min']
        ie_empty['range_min'] = [range_min['x'], range_min['y'], range_min['z']]
        range_max = ie['range_max']
        ie_empty['range_max'] = [range_max['x'], range_max['y'], range_max['z']]
        create_interpolation_type_helper_bone_constraints(
            ie['name'], armature,
            ie['driver_bone_name'], ie['parent_bone_name'],
            [aoi['y'], aoi['x'], aoi['z']]
        )
    '''
    '''
    list_one and list_two can be inferred from the aim and interpolation entries, so no need to track
    '''
    shbd: SubHelperBoneData = armature.data.sub_helper_bone_data
    shbd.major_version = nuhlpb_json['data']['Hlpb']['major_version']
    shbd.minor_version = nuhlpb_json['data']['Hlpb']['minor_version']
    for json_aim_entry in nuhlpb_json['data']['Hlpb']['aim_entries']:
        aim_entry: AimEntry             = shbd.aim_entries.add()
        aim_entry.name                  = json_aim_entry['name']
        aim_entry.aim_bone_name1       = json_aim_entry['aim_bone_name1']
        aim_entry.aim_bone_name2       = json_aim_entry['aim_bone_name2'] 
        aim_entry.aim_type1            = json_aim_entry['aim_type1']
        aim_entry.aim_type2            = json_aim_entry['aim_type2']
        aim_entry.target_bone_name1    = json_aim_entry['target_bone_name1'] 
        aim_entry.target_bone_name2    = json_aim_entry['target_bone_name2']
        aim_entry.unk1                 = json_aim_entry['unk1']
        aim_entry.unk2                 = json_aim_entry['unk2'] 
        aim_entry.unk3                 = json_aim_entry['unk3'] 
        aim_entry.unk4                 = json_aim_entry['unk4'] 
        aim_entry.unk5                 = json_aim_entry['unk5'] 
        aim_entry.unk6                 = json_aim_entry['unk6'] 
        aim_entry.unk7                 = json_aim_entry['unk7'] 
        aim_entry.unk8                 = json_aim_entry['unk8'] 
        aim_entry.unk9                 = json_aim_entry['unk9'] 
        aim_entry.unk10                = json_aim_entry['unk10'] 
        aim_entry.unk11                = json_aim_entry['unk11']
        aim_entry.unk12                = json_aim_entry['unk12']   
        aim_entry.unk13                = json_aim_entry['unk13']   
        aim_entry.unk14                = json_aim_entry['unk14']   
        aim_entry.unk15                = json_aim_entry['unk15']   
        aim_entry.unk16                = json_aim_entry['unk16']   
        aim_entry.unk17                = json_aim_entry['unk17']   
        aim_entry.unk18                = json_aim_entry['unk18']   
        aim_entry.unk19                = json_aim_entry['unk19']   
        aim_entry.unk20                = json_aim_entry['unk20']   
        aim_entry.unk21                = json_aim_entry['unk21']   
        aim_entry.unk22                = json_aim_entry['unk22']

    for json_interpolation_entry in nuhlpb_json['data']['Hlpb']['interpolation_entries']:
        json_aoi        = json_interpolation_entry['aoi']
        json_quat1      = json_interpolation_entry['quat1']
        json_quat2      = json_interpolation_entry['quat2']
        json_range_min  = json_interpolation_entry['range_min']
        json_range_max  = json_interpolation_entry['range_max']

        interpolation_entry: InterpolationEntry = shbd.interpolation_entries.add()
        interpolation_entry.name                = json_interpolation_entry['name']
        interpolation_entry.bone_name           = json_interpolation_entry['bone_name']
        interpolation_entry.root_bone_name      = json_interpolation_entry['root_bone_name']
        interpolation_entry.parent_bone_name    = json_interpolation_entry['parent_bone_name']
        interpolation_entry.driver_bone_name    = json_interpolation_entry['driver_bone_name']
        interpolation_entry.unk_type            = json_interpolation_entry['unk_type']
        interpolation_entry.aoi                 = [json_aoi['x'], json_aoi['y'], json_aoi['z']]
        interpolation_entry.quat_1              = [json_quat1['w'], json_quat1['x'], json_quat1['y'], json_quat1['z']]
        interpolation_entry.quat_2              = [json_quat2['w'], json_quat2['x'], json_quat2['y'], json_quat2['z']]
        interpolation_entry.range_min           = [json_range_min['x'], json_range_min['y'], json_range_min['z']]
        interpolation_entry.range_max           = [json_range_max['x'], json_range_max['y'], json_range_max['z']]        


def create_aim_type_helper_bone_constraints(constraint_name, armature, owner_bone_name, target_bone_name):
    #bpy.ops.object.mode_set(mode='POSE', toggle=False)
    #print(f'{constraint_name}, {armature}, {owner_bone_name}, {target_bone_name}')
    owner_bone = armature.pose.bones.get(owner_bone_name, None)
    if owner_bone is not None:
        new_constraint = owner_bone.constraints.new('DAMPED_TRACK')
        new_constraint.name = constraint_name
        new_constraint.track_axis = 'TRACK_Y'
        new_constraint.influence = 1.0
        new_constraint.target = armature
        new_constraint.subtarget = target_bone_name
    #bpy.ops.object.mode_set(mode='OBJECT', toggle=False)


def create_interpolation_type_helper_bone_constraints(constraint_name, armature, owner_bone_name, target_bone_name, aoi_xyz_list):
    #bpy.ops.object.mode_set(mode='POSE', toggle=False)
    owner_bone = armature.pose.bones.get(owner_bone_name, None)
    if owner_bone is not None:
        x,y,z = 'X', 'Y', 'Z'
        for index, axis in enumerate([x,y,z]):
            crc = owner_bone.constraints.new('COPY_ROTATION')
            crc.name = f'{constraint_name}.{axis}'
            crc.target = armature
            crc.subtarget =  target_bone_name
            crc.target_space = 'POSE'
            crc.owner_space = 'POSE'
            crc.use_x = True if axis is x else False
            crc.use_y = True if axis is y else False
            crc.use_z = True if axis is z else False
            crc.influence = aoi_xyz_list[index]
    #bpy.ops.object.mode_set(mode='OBJECT', toggle=False)

def setup_helper_bone_constraints(arma: bpy.types.Object):
    bpy.ops.object.mode_set(mode='POSE', toggle=False)
    shbd: SubHelperBoneData = arma.data.sub_helper_bone_data
    for aim_entry in shbd.aim_entries:
        aim_entry: AimEntry
        create_aim_type_helper_bone_constraints(aim_entry.name, arma, aim_entry.target_bone_name1, aim_entry.aim_bone_name1)
    for interpolation_entry in shbd.interpolation_entries:
        interpolation_entry: InterpolationEntry
        aoi:mathutils.Vector = interpolation_entry.aoi
        create_interpolation_type_helper_bone_constraints(
            interpolation_entry.name,
            arma,
            interpolation_entry.driver_bone_name,
            interpolation_entry.parent_bone_name,
            [aoi.y, aoi.x, aoi.z]
        )

def remove_helper_bone_constraints(arma: bpy.types.Object):
    bpy.ops.object.mode_set(mode='POSE', toggle=False)
    helper_bones: list[PoseBone] = [bone for bone in arma.pose.bones if bone.name.startswith('H_')]
    for bone in helper_bones:
        for constraint in bone.constraints:
            bone.constraints.remove(constraint)

def refresh_helper_bone_constraints(arma: bpy.types.Object):
    remove_helper_bone_constraints(arma)
    setup_helper_bone_constraints(arma)<|MERGE_RESOLUTION|>--- conflicted
+++ resolved
@@ -263,12 +263,7 @@
             return index
 
 
-<<<<<<< HEAD
-
 def create_armature(ssbh_skel, context) -> bpy.types.Object: 
-=======
-def create_armature(ssbh_skel, context):
->>>>>>> 7a93bcad
     '''
     So blender bone matrixes are not relative to their parent, unlike the ssbh skel.
     Also, blender has a different coordinate system for the bones.
@@ -435,7 +430,7 @@
                 bone.bone_group = system_group
                 bone.bone.layers[16] = False
                 bone.bone.layers[17] = False
-                #bone.bone.use_deform = False # A few vanilla bones are actually weighted to offset bones
+                bone.bone.use_deform = False
 
     bpy.ops.object.mode_set(mode='OBJECT')
     end = time.time()
