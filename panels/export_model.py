--- conflicted
+++ resolved
@@ -15,14 +15,10 @@
 import sys
 import json
 import subprocess
-<<<<<<< HEAD
 from mathutils import Vector, Matrix
 import math
-=======
-from mathutils import Vector
 from ..operators import material_inputs
 from itertools import groupby
->>>>>>> 1c0086ee
 
 class ExportModelPanel(Panel):
     bl_space_type = 'VIEW_3D'
@@ -358,111 +354,6 @@
         mesh.data.uv_layers.remove(l)
     '''
 
-<<<<<<< HEAD
-    # Gather true names for NUMSHEXB
-    true_names = {re.split('Shape|_VIS_|_O_', mesh.name)[0] for mesh in export_meshes}
-    true_name_to_meshes = {true_name : [mesh for mesh in export_meshes if true_name == re.split('Shape|_VIS_|_O_', mesh.name)[0]] for true_name in true_names}
-    true_name_to_meshes = {k:v for k,v in sorted(true_name_to_meshes.items(), key = lambda item: item[1][0].get("numshb order", 10000))}
-
-    pruned_mesh_name_list = []
-    for mesh in [mesh for mesh_list in true_name_to_meshes.values() for mesh in mesh_list]:
-        '''
-        Need to Make a copy of the mesh, split by material, apply transforms, and validate for potential errors.
-
-        list of potential issues that need to validate
-        1.) Shape Keys 2.) Negative Scaling 3.) Invalid Materials 4.) Degenerate Geometry
-        '''
-        mesh_object_copy = mesh.copy() # Copy the Mesh Object
-        mesh_object_copy.data = mesh.data.copy() # Make a copy of the mesh DATA, so that the original remains unmodified
-        mesh_data_copy = mesh_object_copy.data 
-        # Undo the Matrix axis correction that was done on import
-        # TODO: Is there a way to apply transforms that works as expected without using bpy.ops
-        context.collection.objects.link(mesh_object_copy)
-        context.view_layer.update()
-        context.view_layer.objects.active = mesh_object_copy
-        mesh_object_copy.select_set(True)
-        bpy.ops.object.mode_set(mode='OBJECT')
-        bpy.ops.object.transform_apply(location=True, rotation=True, scale=True)
-        axis_correction = Matrix.Rotation(math.radians(-90), 4, 'X')  
-        mesh_object_copy.matrix_world = mesh_object_copy.matrix_world @ axis_correction
-        bpy.ops.object.transform_apply(location=True, rotation=True, scale=True)
-
-        pruned_mesh_name = re.split(r'.\d\d\d', mesh.name)[0] # Un-uniquify the names
-
-        # Quick Detour to file out MODL stuff
-        ssbh_mesh_object_sub_index = pruned_mesh_name_list.count(pruned_mesh_name)
-        pruned_mesh_name_list.append(pruned_mesh_name)
-        mat_label = get_material_label_from_mesh(mesh)
-        ssbh_modl_entry = ssbh_data_py.modl_data.ModlEntryData(pruned_mesh_name, ssbh_mesh_object_sub_index, mat_label)
-        ssbh_modl_data.entries.append(ssbh_modl_entry)
-
-        # Back to MESH stuff
-        # ssbh_data_py accepts lists, tuples, or numpy arrays for AttributeData.data.
-        # foreach_get and foreach_set provide substantially faster access to property collections in Blender.
-        # https://devtalk.blender.org/t/alternative-in-2-80-to-create-meshes-from-python-using-the-tessfaces-api/7445/3
-        ssbh_mesh_object = ssbh_data_py.mesh_data.MeshObjectData(pruned_mesh_name, ssbh_mesh_object_sub_index)
-        position0 = ssbh_data_py.mesh_data.AttributeData('Position0')
-        # For example, vertices is a bpy_prop_collection of MeshVertex, which has a "co" attribute for position.
-        positions = np.zeros(len(mesh_data_copy.vertices) * 3, dtype=np.float32)
-        mesh_data_copy.vertices.foreach_get("co", positions)
-        # The output data is flattened, so we need to reshape it into the appropriate number of rows and columns.
-        position0.data = positions.reshape((-1, 3))
-        ssbh_mesh_object.positions = [position0]
-
-        # Store vertex indices as a numpy array for faster indexing later.
-        vertex_indices = np.zeros(len(mesh_data_copy.loops), dtype=np.uint32)
-        mesh_data_copy.loops.foreach_get("vertex_index", vertex_indices)
-        ssbh_mesh_object.vertex_indices = vertex_indices
-
-        # We use the loop normals rather than vertex normals to allow exporting custom normals.
-        mesh_object_copy.data.calc_normals_split()
-
-        # Export Normals
-        normal0 = ssbh_data_py.mesh_data.AttributeData('Normal0')
-        loop_normals = np.zeros(len(mesh_object_copy.data.loops) * 3, dtype=np.float32)
-        mesh_object_copy.data.loops.foreach_get("normal", loop_normals)
-        normals = per_loop_to_per_vertex(loop_normals, vertex_indices, (len(mesh_object_copy.data.vertices), 3))
-
-        # Pad normals to 4 components instead of 3 components.
-        # This actually results in smaller file sizes since HalFloat4 is smaller than Float3.
-        normals = np.append(normals, np.zeros((normals.shape[0],1)), axis=1)
-        
-        normal0.data = normals
-        ssbh_mesh_object.normals = [normal0]
-
-        # Export Weights
-        # TODO: Research weight layers       
-        # Reversing a vertex -> group lookup to a group -> vertex lookup is expensive.
-        # TODO: Does Blender not expose this directly?
-        group_to_weights = { vg.index : (vg.name, []) for vg in mesh_object_copy.vertex_groups }
-        for vertex in mesh_data_copy.vertices:
-            for group in vertex.groups:
-                ssbh_vertex_weight = ssbh_data_py.mesh_data.VertexWeight(vertex.index, group.weight)
-                group_to_weights[group.group][1].append(ssbh_vertex_weight)
-        
-        # Keep track of the skel's bone names to avoid adding influences for nonexistant bones.
-        skel_bone_names = set([bone.name for bone in ssbh_skel_data.bones])
-        BoneInfluence = ssbh_data_py.mesh_data.BoneInfluence
-        if len([wieghts for index, (name, wieghts) in group_to_weights.items() if len(wieghts) > 0]) == 0:
-            print(f'Found Mesh with no wieghts {mesh.name}, not assigning bone_influences')
-        else:
-            ssbh_mesh_object.bone_influences = [BoneInfluence(name, weights) for name, weights in group_to_weights.values() if name in skel_bone_names]
-
-        '''
-        The uv layer data is actually empty for the active object in edit mode
-        '''
-        #bpy.ops.object.mode_set(mode='EDIT')
-
-        for uv_layer in mesh_object_copy.data.uv_layers:
-            ssbh_uv_layer = ssbh_data_py.mesh_data.AttributeData(uv_layer.name)
-            loop_uvs = np.zeros(len(mesh_object_copy.data.loops) * 2, dtype=np.float32)
-            uv_layer.data.foreach_get("uv", loop_uvs)
-            
-            uvs = per_loop_to_per_vertex(loop_uvs, vertex_indices, (len(mesh_object_copy.data.vertices), 2))
-            # Flip vertical.
-            uvs[:,1] = 1.0 - uvs[:,1]
-            ssbh_uv_layer.data = uvs
-=======
     for group_name, meshes in export_mesh_groups:
         for i, mesh in enumerate(meshes):
             '''
@@ -551,24 +442,13 @@
             # Export Color Set 
             for color_layer in mesh.data.vertex_colors:
                 ssbh_color_layer = ssbh_data_py.mesh_data.AttributeData(color_layer.name)
->>>>>>> 1c0086ee
 
                 loop_colors = np.zeros(len(mesh.data.loops) * 4, dtype=np.float32)
                 color_layer.data.foreach_get("color", loop_colors)
                 ssbh_color_layer.data = per_loop_to_per_vertex(loop_colors, vertex_indices, (len(mesh.data.vertices), 4))
 
-<<<<<<< HEAD
-        # Export Color Set 
-        for color_layer in mesh_object_copy.data.vertex_colors:
-            ssbh_color_layer = ssbh_data_py.mesh_data.AttributeData(color_layer.name)
-
-            loop_colors = np.zeros(len(mesh_object_copy.data.loops) * 4, dtype=np.float32)
-            color_layer.data.foreach_get("color", loop_colors)
-            ssbh_color_layer.data = per_loop_to_per_vertex(loop_colors, vertex_indices, (len(mesh_object_copy.data.vertices), 4))
-=======
                 ssbh_mesh_object.color_sets.append(ssbh_color_layer)
 
->>>>>>> 1c0086ee
 
             # Calculate tangents now that the necessary attributes are initialized.
             # TODO: It's possible to generate tangents for other UV maps by passing in the appropriate UV data.
@@ -755,33 +635,8 @@
     arma.select_set(False)
     bpy.context.view_layer.objects.active = None
     return ssbh_skel
-<<<<<<< HEAD
-
-
-
-# TODO: This will eventually be replaced by ssbh_data_py.
-def bounding_sphere(objects):
-    # A fast to compute bounding sphere that will contain all points.
-    # We don't need an optimal solution for visibility tests and depth sorting.
-    # Create a single numpy array for better performance.
-    vertex_count = sum([len(obj.data.vertices) for obj in objects])
-    positions_world_all = np.ones((vertex_count, 4))
-
-    offset = 0
-    for obj in objects:
-        count = len(obj.data.vertices)
-
-        positions = np.zeros(count * 3, dtype=np.float32)
-        obj.data.vertices.foreach_get("co", positions)
-        # TODO: Find a more elegant way to account for world position.
-        positions_world_all[offset:offset+count,:3] = positions.reshape((-1,3)) 
-        positions_world_all[offset:offset+count,:] = positions_world_all[offset:offset+count,:] @ obj.matrix_world
-
-        offset += count
-
-    center = positions_world_all[:,:3].mean(axis=0)
-    radius = np.max(la.norm(positions_world_all[:,:3] - center, 2, axis=1))
-    return center, radius
+
+
 
 def save_ssbh_json(ssbh_json, output_file_path):
     ssbh_lib_json_exe_path = get_ssbh_lib_json_exe_path()
@@ -879,5 +734,3 @@
     
 
 
-=======
->>>>>>> 1c0086ee
